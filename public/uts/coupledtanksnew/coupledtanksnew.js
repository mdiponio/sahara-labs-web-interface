/**
 * Coupled Tanks web interface.
 * 
 * @author Michael Diponio <michael.diponio@uts.edu.au>
 * @author Jesse Charlton <jesse.charlton@uts.edu.au>
 * @date 1/6/2013
 */

/* ============================================================================
 * == WaterLevelControl.                                                     ==
 * ============================================================================ */

/**
 * This object that controls the interface.
 * 
 * @param id container to add this interface to
 */
function WaterLevelControl(id) 
{ 
	/** Display Manager. */
	this.display = undefined;

	/** Widgets. */
	this.widgets = [ ];

	/** Container. */
	this.$container = $('#' + id);

	/** Occurs if there is a data error. */
	this.dataError = false;
};

/** 
 * Sets up this interface.
 */
WaterLevelControl.prototype.setup = function() {
	var o, t;

	/* Mimic of the system. */
	this.widgets.push(new WaterLevelsMimic(this.$container));

	/* Graph to display tank levels. */
	o = new GraphWidget(this.$container, "Tank Levels");
	o.setDataVariable('l1', 'Level 1',  '#0C61b6', 0, 300);
	o.setDataVariable('l2', 'Level 2',  '#92FF79', 0, 300);
	o.setDataVariable('sp', 'Setpoint', '#EDDA7E', 0, 300);
	o.setAxisLabels('Time (s)', 'Level (mm)');
	o.isPulling = false;
	this.widgets.push(o);

	/* Graph to display flow rates. */
	o = new GraphWidget(this.$container, "Flow Rates", o);
	o.setDataVariable('t1-in',    'Tank 1 In',    '#0C61b6', 0, 10);
	o.setDataVariable('t1-to-t2', 'Tank 1 to 2',  '#92FF79', 0, 10);
	o.setDataVariable('t2-out',   'Tank 2 Out',   '#EDDA7E', 0, 10);
	o.setAxisLabels('Time (s)',   'Flow (L/min)');
	this.widgets.push(o);	

	/* Add camera to page. */
	this.widgets.push(new CameraWidget(this.$container, 'Coupled Tanks', 'camera'));

	/* Controls. */
	this.widgets.push(new PIDControl(this.$container));
//	t = new TabbedWidget(this.$container, 'Control Tabs', [ new PIDControl(this.$container) ]);	
//	this.widgets.push(t); 

	/* Display manager to allow things to be shown / removed. */
	this.display = new DisplayManager(this.$container, 'Display', this.widgets);
};

/** 
 * Runs the interface. 
 */
WaterLevelControl.prototype.run = function() {
	/* Render the page. */
	this.display.init();

	/* Start acquiring data. */
	this.acquireLoop();
};


WaterLevelControl.prototype.acquireLoop = function() {
	var thiz = this;

	$.ajax({
		url: "/primitive/mapjson/pc/CoupledTanksController/pa/data",
		data: { },
		success: function(data) {
			thiz.processData(data);
			setTimeout(function() { thiz.acquireLoop(); }, 1000);
		},
		error: function(data) {
			thiz.errorData('Connection error.');
			setTimeout(function() { thiz.acquireLoop(); }, 10000);
		}
	});
};

/**
 * Processes a successfully received data packet.  
 * 
 * @param data data packet
 */
WaterLevelControl.prototype.processData = function(data) {
	/* A data packet may specify an error so we make need to make this into an 
	 * error message. */

	/* AJAX / Primitive / validation error. */
	if (!(data['success'] == undefined || data['success'])) return this.errorData(data['errorReason']);

	/* Hardware communication error. */
	if (data['system-err'] != undefined && data['system-err']) return this.errorData('Hardware communication error.');

	/* Seems like a good packet so it will be forwarded to the display to
	 * render its contents and any error states will be cleared. */
	if (this.dataError)
	{
		this.dataError = false;
		this.display.unblur();
	}

	this.display.consume(data);
};

/**
 * Processes an errored communication. 
 * 
 * @param msg error message
 */
WaterLevelControl.prototype.errorData = function(msg) {
	if (!this.dataError)
	{
		this.dataError = true;

		/* TODO: There should be a global error display. */

		/* Tell the display manager to correctly tells the active displays to 
		 * provide error information. */
		this.display.blur();
	}
};

/* ============================================================================
 * == Water Level Mimic                                                      ==
 * ============================================================================ */

/**
 * Creates and controls the Water Levels Mimic widget.
 */
function WaterLevelsMimic($container) {

	Widget.call(this, $container, 'Diagram');

	/** Variables that are displayed on the mimic. */
	this.dataVars = { };

	/** Display precision for our data variables. */
	this.precision = {
		'l1': 0,
		'l2': 0,
		't1-in': 1,
		't2-out': 1,
		't1-to-t2': 1,
		'pump-rpm': 0,
		'valve': 1
	};

	/** Units for out data variables. */
	this.units = {
		'l1': 'mm',
		'l2': 'mm',
		't1-in': 'L/min',
		't2-out': 'L/min',
		't1-to-t2': 'L/min',
		'pump-rpm': 'RPM',
		'valve': '%',	
	};
};

WaterLevelsMimic.prototype = new Widget;

WaterLevelsMimic.prototype.init = function() {
	this.$widget = this.generateBox('water-levels-mimic','mimic');

	var i = 0;
	for (i in this.precision)
	{
		this.dataVars[i] = this.$widget.find("#mimic-" + i + " span");
	}

	this.enableDraggable();
};

WaterLevelsMimic.prototype.getHTML = function() {	
	var i = 0, html =
        '<div id="mimic-bg">' +
        '	<div id="water-tube-t1" class="waterTube waterBackground">' +
        '		<div class="level .gradient"></div>' +
        '	</div>' +
        '	<div id="water-tube-t2" class="waterTube waterBackground">' +
        '		<div class="level .gradient"></div>' +
        '	</div>' +
        '	<div id="water-reservoir" class="waterBackground">' +
        '		<div class="level .gradient"></div>' +
        '	</div>';

	for (i in this.precision)
	{
		html += '<div id="mimic-' + i + '" class="diagramInfo"><span>' + zeroPad(0, this.precision[i]) + '</span>&nbsp;' + 
				this.units[i] + '</div>';
	}
        
	html +=
        '	<img src="/uts/coupledtanksnew/images/spinner.png" border="0" alt="spinner" class="spinner spin" />'+
        '</div>';

    return html;
};

WaterLevelsMimic.prototype.consume = function(data) {
	var i = 0, t1, t2;

	/* Update labels. */
	for (i in this.dataVars)  
	{
		if (data[i] != undefined) this.dataVars[i].html(zeroPad(data[i], this.precision[i]));
	}

	/* Animations of water levels. */
	if (!(data['l1'] == undefined || data['l2'] == undefined))
	{
		t1 = data['l1'] / 300 * 100;
		t2 = data['l2'] / 300 * 100;

		/* A negative tank level might occur if the sensors are out of 
		 * calibration. */
		if (t1 < 0) t1 = 0;
		if (t2 < 0) t2 = 0; 

		this.$widget.find("#water-tube-t1 .level").animate({"height": (100 - t1) + "%"}, 1000);
		this.$widget.find("#water-tube-t2 .level").animate({"height": (100 - t2) + "%"}, 1000);
		this.$widget.find("#water-reservoir .level").animate({"height": ((t1 + t2) / 2) + "%"}, 1000);
	}
};

WaterLevelsMimic.prototype.destroy = function() {
	this.dataVars = { };

	Widget.prototype.destroy.call(this);
};

/* ============================================================================
 * == PID Controls                                                           ==
 * ============================================================================ */

/**
 * Creates and controls the PID variables. 
 * 
 * @param $container the container to add this widget to
 */
function PIDControl($container)
{
   Widget.call(this, $container, 'PID Controls');
   
   /** Whether we have the settings loaded from the server. */
   this.hasSettings = false;
   
   /** Whether the values have been changed and not sent to the server. */
   this.isChanged = false;
   
   /** PID variables. */
   this.pid = {
       sp: undefined,  // Set point
       kp: undefined,  // Kp 
       ki: undefined,  // Ki
       kd: undefined   // Kd
   };
}
PIDControl.prototype = new Widget;

PIDControl.prototype.init = function() {	
<<<<<<< HEAD
	this.$widget = this.generateBox('pid-control', 'pid');
	
	/* Focus in and out. */
	this.$widget.find("input").focusin(formFocusIn).focusout(formFocusOut);
	
	this.enableDraggable();
=======
	this.$widget = this.generateBox('pid-control', 'settings');

    this.enableDraggable();
>>>>>>> 3d3d0dd5
};

PIDControl.prototype.getHTML = function() {	
	return(
		'<div id="pid-settings" class="saharaform">' +
        	'<div>' + 
        		'<label for="pid-sp">Setpoint:</label>' +
        		'<input id="pid-sp" type="number" name="setpoint" disabled="disabled" />' +
        	'</div>' +
        	'<div>' + 
        		'<label for="pid-kp">K<span>p</span>:</label>' +
        		'<input id="pid-kp" type="number" name="kp" disabled="disabled" />' +
        	'</div>' +
        	'<div>' + 
        		'<label for="pid-ki">K<span>i</span>:</label>' +
        		'<input id="pid-ki" type="number" name="ki" disabled="disabled" />' +
        	'</div>' +
        	'<div>' + 
        		'<label>K<span>d</span>:</label>' +
        		'<input id="pid-kd" type="number" name="kd" disabled="disabled" />' +
        	'</div>' +
        '</div>' +
        
        '<div class="data-blur"></div>' 
	);
};

PIDControl.prototype.consume = function(data) {
	var i = 0;
	for (i in this.pid)
	{
	    /* All packets should have all PID variables. */
	    if (data[i] == undefined) return;
	    
	    if (this.pid[i] != data[i])
	    {
	        this.pid[i] = data[i];
	        $("#pid-" + i).val(data[i]);
	    }
	}
	
	if (!this.hasSettings)
	{
	    this.$widget.find("input").attr("disabled", "");
	    this.$widget.find(".data-blur").hide();
	}
};

/* ============================================================================
 * == Base widget                                                            ==
 * ============================================================================ */

/**
 * Base class widgets that comprise the Coupled Tanks interface.
 * It provides declarations of a widgets required functionality
 * and implementations of common functionality.
 * 
 * @param $container a jQuery object that is the base where the widget is \ 
 * 				appended to
 * @param title the widget's title
 */
function Widget($container, title) 
{
	/** The jQuery object of the container the widget is attached to. */
	this.$container = $container;

	/** The page title. */
	this.title = title;

	/** The page icon. */
	this.icon = undefined;

	/** The jQuery object of the outermost element of this widget. 
	 *  This is not initialised until the 'init' method has been called. */
	this.$widget = null;
};

/* ----- WIDGET LIFE CYCLE ---------------------------------------------------- */

/** 
 * Adds the widget to the page and sets up any widgets event handlers.
 */
Widget.prototype.init = function() {
    throw "Widget init not defined.";
};

/** 
 * Method which is provided with data from the server. The data object is the 
 * return from /data operation and is a map of the response keys and objects. 
 * 
 * @param data data object
 */
Widget.prototype.consume = function(data) { };

/** 
 * Removes the widget from the page and cleans up all registered
 * events handlers. 
 */
Widget.prototype.destroy = function() { 
    this.$widget.remove();
};

/* ----- WIDGET EVENT CALLBACKS ----------------------------------------------- */

/**
 * Event callback if an error has occurred and the widget should provide
 * a view that indicates something is amiss. An example of a possible error
 * is an error was received in server data polling.
 */
Widget.prototype.blur = function() { };

/**
 * Event callback to notify a previous blur can be cleared.
 */
Widget.prototype.unblur = function() { };

/** 
 * Event callback that is invoked when the widget is resized.  This is
 * provided in case the widget contents require rescaling. 
 * 
 * @param width the new widget width
 * @param height the new widget height
 */
Widget.prototype.resize = function(width, height) { };

/**
 * Event callback that is invoked when the widget has been dragged. 
 * 
 * @param xpos the new x coordinate from its enclosing container
 * @param ypos the new y coordinate from its enclosing container
 */
Widget.prototype.dragged = function(xpos, ypos) { };

/* ----- WIDGET COMMON BEHAVIOURS AND DISPLAY GENERATION ---------------------- */

/** 
 * Adds a message to the page. 
 * 
 * @param msgId ID of the message
 * @param message the message to display
 * @param type the message type, 'error', 'info', 'backing'
 * @param left left absolute coordinate
 * @param top top absolute coordinate
 * @param pos the arrow position, 'left', 'right', 'top', 'bottom'
 */
Widget.prototype.addMessage = function(msgId,message,type,left,top,pos) {
	var $box, i, aniIn, bs = 1, up = true, html = 
		"<div id='" + msgId + "' class='message-box message-box-" + type + " message-box-in1' style='left:" + left + "px; top:" + top + "px'>" +
			"<div class='message-box-text'>" + message + "</div>" +
			"<div class='message-box-arrow message-box-arrow-" + pos + "'>";

	for (i = 0; i < 8; i++)
	{
		html += "<div class='message-box-arrow-line message-box-arrow-line" + i + "'></div>";
	}

	html += "</div>" +
		"</div>";

	$box = this.$widget.after(html).next();

	/* Throb box shadow around message box. */
	aniIn = setInterval(function() {
		if (bs == 0 || bs == 12) up = !up;
		$box.css("box-shadow", "0 0 " + (up ? bs++ : bs--) + "px #EEEEEE");
	}, 120);

	/* Remove box on click. */
	$box.click(function() {
		clearInterval(aniIn);
		$box.remove();
	});
};

/**
 * Removes messages from the page.
 */
Widget.prototype.removeMessages = function() {
	this.$widget.find(".message-box").remove();
};

/**
 * Generates the common styled widget box.
 * 
 * @param boxId ID of the box
 * @param title the title of the widget
 * @param icon the type of icon the box will display, 'settings', 'toggle', 'video'
 * @return jQuery node of the generated box that has been appended to the page
 */
Widget.prototype.generateBox = function(boxId, icon) {
	this.icon = icon;
    return this.$container.append(
      "<div class='windowwrapper' id=" + boxId + ">" +
          "<div class='windowheader'><span class='windowIcon icon_"+ this.icon + "'></span>" +
              "<span class='windowtitle'>" + this.title + "</span>" +
          "</div>" +
          "<div class='windowcontent'>" + 
          	  this.getHTML() +
          "</div>" +
      "</div>"
  ).children().last();
};

/**
 * Generates the HTML content for the widget box.
 */
Widget.prototype.getHTML = function() {	};

/** Whether the z-index fix has been applied. */
Widget.hasZIndexFix = false;

/**
 * Enables this widget to be draggable.
 */
Widget.prototype.enableDraggable = function() {
    /* Adds the CSS for the draggable widgets */
    this.$widget.addClass('draggable');
    this.$widget.find('.windowheader').addClass('draggable-header');
    
	/* Enables dragging on the widgets 'windowwrapper' class. */
    var thiz = this;
	this.$widget.draggable({
        snap: true,
        snapTolerance: 5,
        stack: '.windowwrapper',
        increaseZindexOnmousedown: true,
        distance: 10,
        handle: 'draggable-header',
        stop: function() {
        	var p = $(this).position();
        	thiz.dragged(p.left, p.top);
        }
    });

	if (!Widget.hasZIndexFix)
	{
		/* Enables increase Z-index on mouse down. */ 	
	    $.ui.plugin.add('draggable', 'increaseZindexOnmousedown', {
	        create: function() {
	            this.mousedown(function(e) {
	                var inst = $(this).data('draggable');
	                inst._mouseStart(e);
	                inst._trigger('start', e);
	                inst._clear();
	            });
	        }
	    });

	    Widget.hasZIndexFix = true;
	}
};

/**
 * Enables this widget to be resizable. 
 * 
 * @param aspect the aspect resize the drag is restricted to
 * @param minHeight the minimum height the widget can be resized to
 * @param minWidth the minimum width the widget can be resized to
 */
Widget.prototype.enableResizable = function(aspect,minHeight,minWidth) {

	this.minHeight = minHeight;
	this.minWidth = minWidth;

	this.$widget.find(".windowcontent").resizable({
		 aspectRatio: aspect,
         minHeight: this.minHeight,
         minWidth: this.minWidth,
         distance: 10,
	});
};

/** 
 * Posts data to the server.
 * 
 * @param action the name of the action called from the Rig Client
 * @param params data object of POST variables
 * @param responseCallback function to be invoked with the response of POST
 */
Widget.prototype.postControl = function(action, params, responseCallback) {
	// IMPLEMENT THIS
};

/* ============================================================================
 * == Display Manager.                                                       ==
 * ============================================================================ */

/**
 * Controls which widgets are active a which point.
 */
function DisplayManager($container, title, widgets) 
{	
    Widget.call(this, $container, title);
    
    /** Widgets that are toggle able by this widget. */
    this.widgets = widgets;
    
    /** The states of each of the widgets. */
    this.states = { };
    
    /* Whether the displayed in is blurred state. */
    this.isBlurred = false;
}
DisplayManager.prototype = new Widget;

DisplayManager.prototype.init = function() {
	this.$widget = this.generateBox('display-manager', 'toggle');
    this.enableDraggable();
    
    var thiz = this, i = 0;
    this.$widget.find('.toggle').click(function() {    
    	$(this).find('.switch .slide').toggleClass("on off");
    	thiz.toggleWidget($(this).find("span").html());
    });
    
    /* Enable all the other widgets. */
    for (i in this.widgets) 
    {    	
    	this.widgets[i].init();
    	this.states[i] = true;
    }
};

DisplayManager.prototype.getHTML = function() {	
	var i = 0, html =
		'<div class="buttonwrapper">';

	for (i in this.widgets)
	{
		/* We should be adding this to be widgets that can be removed. */
		if (this.widgets[i] == this) continue;

		html += '<div class="button toggle" name="video">' +
					(this.icon != undefined ? '<img src=' + this.icon + ' alt="" />' : '') +  
					'<span>' + this.widgets[i].title + '</span>' +
        			'<div class="switch">' +
        				'<div class="animated slide on"></div>' +
        			'</div>' +
        		'</div>';
	}

    html += '</div>';

	return html;
};

/**
 * Toggles a widget from either displaying or being invisible. 
 * 
 * @param title the title of the widget to toggle
 */
DisplayManager.prototype.toggleWidget = function(title) {
	var i = 0;

	for (i in this.widgets)
	{
		if (this.widgets[i].title == title)
		{
			if (this.states[i])  this.widgets[i].destroy();
			else 
			{
				this.widgets[i].init();
				if (this.isBlurred) this.widgets[i].blur();
			}
			this.states[i] = !this.states[i];
		}
	}
};

DisplayManager.prototype.consume = function(data) {
	var i = 0;
	for (i in this.widgets) if (this.states[i]) this.widgets[i].consume(data);
};


DisplayManager.prototype.blur = function() {
	var i = 0;
	this.isBlurred = true;
	for (i in this.widgets) if (this.states[i]) this.widgets[i].blur();
};

DisplayManager.prototype.unblur = function() {
	var i = 0;
	this.isBlurred = false;
	for (i in this.widgets) if (this.states[i]) this.widgets[i].unblur();
};


/* ============================================================================
 * == Graph Widget                                                           ==
 * ============================================================================ */

/** 
 * Graph widget. This widget contains a scrolling graph that is user navigable
 * through the sessions data. 
 * 
 * @param $container the container to append the graph to
 * @param title the graph title
 * @param chained a graphs that are chained to this graph to receives its \
 * 			 pulled or pushed data
 */
function GraphWidget($container, title, chained) 
{
	Widget.call(this, $container, title);

	/** ID of canvas. */
	this.id = "graph-" + title.toLowerCase().replace(' ', '-');

	/** Width of the graph, including the padding whitespace but excluding the
	 *  border width. */
	this.width = 600;

	/** Height of the graph, including the padding whitespace but excluding the
	 *  border width and border title. */
	this.height = 300;

	/*(* The minimum expected graphed value. A value smaller than this will be
	 *  clipped. */
	this.minGraphedValue = undefined;

	/** The maximum expected graphed value. A value greater than this will be 
	 *  clipped. */
	this.maxGraphedValue = undefined;

	/** Canvas context. */
	this.ctx = null;

	/** Data fields. */
	this.dataFields = { };

	/** The number of seconds this graph displays. */
	this.duration = 600;

	/** The period in milliseconds. */
	this.period = 1000;

	/** The X and Y axis labels. */
	this.axis = {
		x: '',
		y: ''
	};

	/** The time of the first data update in seconds since epoch. */
	this.startTime = undefined;

	/** The time of the latest data update in seconds since epoch. */
	this.latestTime = undefined;

	/** The displayed duration in seconds. */
	this.displayedDuration = undefined;

	/** Whether this widget is pulling data, i.e. polling the server for new
	 *  graphing information. */
	this.isPulling = true;

	/** Graphs that are chained to this graph. */
	this.chained = chained;
}
GraphWidget.prototype = new Widget;

GraphWidget.prototype.init = function() {
	this.$widget = this.generateBox(this.id + '-box', 'graph');

	/* Add the canvas panel. */
	var canvas = getCanvas(this.id, this.width, this.height);
	this.$widget.find("#" + this.id + "-canvas").append(canvas);
	this.ctx = canvas.getContext("2d");

	/* Event handlers. */
	var thiz = this;
	this.$widget.find('.graph-label').click(function() {    
		thiz.showTrace($(this).children(".graph-label-text").text(), 
				$(this).find(".switch .slide").toggleClass("on off").hasClass("on"));
	});

	/* Draw the first frame contents. */
	this.drawFrame();

	/* Pull data if we are setup to pull. */
	if (this.isPulling) this.acquireData();

	/* Enable dragging. */
	this.enableDraggable();
};

/** The number of vertical scales. */
GraphWidget.NUM_VERT_SCALES = 5;

/** The number of horizontal scales. */
GraphWidget.NUM_HORIZ_SCALES = 10;

GraphWidget.prototype.getHTML = function() {
   
	var i = null, unitScale, styleScale, html = ''; 

	/* Graph labels. */
	html += "<div class='graph-labels'>";
	for (i in this.dataFields)
	{
		html += "	<div class='graph-label'>" + 
				"		<label for='graph-label-" + i + "' class='graph-label-text'>" + this.dataFields[i].label + "</label>" +  
		        "       <div id='graph-label-" + i + "'class='switch graph-label-enable'>" +
        		"		    <div class='animated slide on'></div>" +
        		"       </div>" +
				"		<div class='graph-label-color-box'>" +
				"			<div class='graph-label-color-line' style='background-color:" + this.dataFields[i].color + "'></div>" +
				"		</div>" +
				"	</div>";
	}
	html += "</div>";

	/* Left scale. */
	unitScale = Math.floor((this.maxGraphedValue - this.minGraphedValue) / GraphWidget.NUM_VERT_SCALES);
	styleScale = this.height / GraphWidget.NUM_VERT_SCALES;
	html += "<div class='graph-left-scales'>";
	for (i = 0; i <= GraphWidget.NUM_VERT_SCALES; i++)
	{
		html += "<div class='graph-left-scale-" + i + "' style='top:"+ (styleScale * i) + "px'>" + 
					(this.maxGraphedValue - i * unitScale)+ 
				"</div>";
	}
	html += "</div>";

	/* Left axis label. */
	html += "<div class='graph-axis-label graph-left-axis-label' style='top:" + 
<<<<<<< HEAD
			(this.width / 2 - this.axis.y.length * 10)  + "px'>" + this.axis.y + "</div>";
	
=======
			(this.width / 2 - this.axis.y.length * 9)  + "px'>" + this.axis.y + "</div>";

>>>>>>> 3d3d0dd5
	/* Canvas element holding box. */
	html += "<div id='" + this.id +  "-canvas' class='graph-canvas-box' style='height:" + this.height + "px'></div>";

	/* Bottom scale. */
	html += "<div class='graph-bottom-scales'>";
	styleScale = this.width / GraphWidget.NUM_HORIZ_SCALES;
	for (i = 0; i <= GraphWidget.NUM_HORIZ_SCALES; i++)
	{
		html += "<div class='graph-bottom-scale-" + i + "' style='left:" + (styleScale * i - 5) + "px'>&nbsp</div>";
	}
	html += "</div>";

	/* Bottom axis label. */
	html += "<div class='graph-axis-label graph-bottom-axis-label'>" + this.axis.x + "</div>";

	return html;
};

GraphWidget.prototype.consume = function(data) { /* Does not consume. */ };

/**
 * Periodically requests the server to provide graph data.
 */
GraphWidget.prototype.acquireData = function() {
	var thiz = this;
	$.ajax({
		url: "/primitive/mapjson/pc/CoupledTanksController/pa/graphData",
		data: {
			period: this.period,
			duration: this.duration,
			from: 1,     // For now we are just asked for the latest data
		},
		success: function(data) {
			thiz.updateData(data);
			if (thiz.isPulling) setTimeout(function() { thiz.acquireData(); }, 1000);
		},
		error: function(data) {
			if (thiz.isPulling) setTimeout(function() { thiz.acquireData(); }, 30000);
		}
	});
};

/**
 * Updates graph with data received from the server. 
 * 
 * @param data data object
 */
GraphWidget.prototype.updateData = function(data) {
	var i = 0;

	if (this.startTime == undefined) this.startTime = data.start;
	this.latestTime = data.time;

	for (i in this.dataFields)
	{
		if (data[i] == undefined) continue;

		this.dataFields[i].values = data[i];
		this.dataFields[i].seconds = data.duration;
		this.displayedDuration = data.duration;
	}

	this.drawFrame();
	this.updateTimeScale();

	/* Forward data onto chained graph. */
	if (this.chained != undefined) this.chained.updateData(data);
};

/**
 * Draws a graph frame.
 */
GraphWidget.prototype.drawFrame = function() {
	var i = 0;

	/* Clear old frame. */
	this.ctx.clearRect(0, 0, this.width, this.height);

	this.drawScales();

	/* Draw the trace for all graphed variables. */
	for (i in this.dataFields) this.drawTrace(this.dataFields[i]);
};

/** The stipple width. */
GraphWidget.STIPPLE_WIDTH = 10;

/**
 * Draws the scales on the interface.
 */
GraphWidget.prototype.drawScales = function() {
	var i, j,
		dt = this.height / GraphWidget.NUM_VERT_SCALES;

	this.ctx.save();

	this.ctx.strokeStyle = "#CCCCCC";
	this.ctx.lineWidth = 0.2;

	for (i = 0; i < GraphWidget.NUM_VERT_SCALES; i++)
	{
		for (j = 0; j < this.width; j += GraphWidget.STIPPLE_WIDTH * 1.5)
		{
			this.ctx.moveTo(j, i * dt);
			this.ctx.lineTo(j + GraphWidget.STIPPLE_WIDTH, i * dt);
		}
	}

	this.ctx.stroke();
	this.ctx.restore();
};

/**
 * Draws the trace of the data. 
 * 
 * @param dObj data object
 */
GraphWidget.prototype.drawTrace = function(dObj) {
	if (!dObj.visible) return;

	var yScale = this.height / (this.maxGraphedValue - this.minGraphedValue),
		xStep  = this.width / (dObj.seconds * 1000 / this.period),
		i, yCoord;

	this.ctx.save();
	this.ctx.strokeStyle = dObj.color;
	this.ctx.lineWidth = 3;
	this.ctx.lineJoin = "round";
	this.ctx.shadowColor = "#222222";
	this.ctx.shadowBlur = 2;
	this.ctx.shadowOffsetX = 1;
	this.ctx.shadowOffsetY = 1;

	this.ctx.beginPath();
	for (i = 0; i < dObj.values.length; i++)
	{
		yCoord = this.height - dObj.values[i] * yScale;
		/* If value too large, clipping at the top of the graph. */
		if (yCoord > this.height) yCoord = this.height;
		/* If value too smale, clippling at the bottom of the graph. */
		if (yCoord < 0) yCoord = 0;

		if (i == 0)
		{
			this.ctx.moveTo(i * xStep, yCoord);
		}
		else
		{
			this.ctx.lineTo(i * xStep, yCoord);
		}
	}

	this.ctx.stroke();
	this.ctx.restore();
};

/**
 * Updates the time scale.
 */
GraphWidget.prototype.updateTimeScale = function() {
	var xstep = this.displayedDuration / GraphWidget.NUM_HORIZ_SCALES, i,
		$d = this.$widget.find(".graph-bottom-scale-0"), t;

	for (i = 0; i <= GraphWidget.NUM_HORIZ_SCALES; i++)
	{
		t = this.latestTime - xstep * (GraphWidget.NUM_HORIZ_SCALES - i) - this.startTime;
		$d.html(zeroPad(t, t < 100 ? 1 : 0));
		$d = $d.next();
	}
};

/**
 * Enables or disables displaying of the graphed variable.
 * 
 * @param label label of the variable
 * @param show whether the variable is displayed
 */
GraphWidget.prototype.showTrace = function(label, show) {
	var i = 0;
	for (i in this.dataFields)
	{
		if (this.dataFields[i].label == label)
		{
			this.dataFields[i].visible = show;
		}
	}

	this.drawFrame();
};

/**
 * Adds a data variable to be graphed. The minimum and maximum 
 * define ranges the graph will be expected to graph. If a
 * value of this data field is out of this range, it may be 
 * clipped.
 * <br />
 * If a new data variable is added, this widget must be
 * re-initialised so the display and labeling are correctly
 * redrawn.
 * 
 * @param dvar the data variable
 * @param label label to display
 * @param color graph line value
 * @param min minimum value of this variable to graph
 * @param max maximum value of this variable to graph
 */
GraphWidget.prototype.setDataVariable = function(dvar, label, color, min, max) {
	this.dataFields[dvar] = {
		label: label,
		color: color,
		min: min,
		max: max,
		values: [ ],
		seconds: 0,
		visible: true,
	};

	if (this.minGraphedValue == undefined || min < this.minGraphedValue) this.minGraphedValue = min;
	if (this.maxGraphedValue == undefined || max > this.maxGraphedValue) this.maxGraphedValue = max;
};

/**
 * Remove a data variable from being graphed. 
 * <br />
 * If a new data variable is added, this widget must be
 * re-initialised so the display and labeling are correctly
 * redrawn.
 * 
 * @param dvar data variable to remove
 */
GraphWidget.prototype.removeDataVariable = function(dvar) {
	delete this.dataFields[dvar];

	/* Work out the correct scale. */
	this.minGraphedValue = this.maxGraphedValue = undefined;
	var i = null;
	for (i in this.dataFields)
	{
		if (this.minGraphedValue == undefined || this.dataFields[i].min < this.minGraphedValue)
		{
			this.minGraphedValue = this.dataFields[i].min;
		}

		if (this.maxGraphedValue == undefined || this.dataFields[i].min > this.maxGraphedValue)
		{
			this.maxGraphedValue = this.dataFields[i].max;
		}
	}
};

/**
 * Sets the axis Labels. This widget must be re-initialised so the display and 
 * labeling are correctly redrawn.
 * 
 * @param x independent axis label
 * @param y dependent axis label
 */
GraphWidget.prototype.setAxisLabels = function(x, y) {
	this.axis.x = x;
	this.axis.y = y;
};

/* ============================================================================
 * == Tabbed Container Widget                                                ==
 * ============================================================================ */

/**
 * The 'tabbed' widget provides a container that holds other widgets within 
 * its tabs. 
 */
function TabbedWidget($container, title, widgets) 
{
   
   DisplayManager.call(this, $container, title, widgets);
   
   /** Identifer of this widget. */
   this.id = title.toLowerCase().replace(' ', '-');
}
TabbedWidget.prototype = new DisplayManager;

TabbedWidget.prototype.init = function() { 
	this.$widget = this.generateBox(this.id, 'settings');

	this.enableDraggable();
};

/* ============================================================================
 * == Camera Widget                                                           ==
 * ============================================================================ */

/**
 * The camera widget displays a single camera stream which may have one or more
 * formats.  
 * 
 * @param $container the container to add this camera to
 * @param title the camera box title
 * @param attr data attribute to request from the server
 */
function CameraWidget($container, title, attr) 
{
    Widget.call(this, $container, title);
    
    /** The width of the camera stream. */
    this.width = 320;
    
    /** The height of the camera stream. */
	this.height = 240;

	/** Identifier of the camera box. */
	this.id = title.toLowerCase().replace(' ', '-');

	/** The list of address for the each of the camera formats. */
	this.urls = {
		swf: '',   // Flash format
		mjpeg: ''  // MJPEG format
	};  
};
CameraWidget.prototype = new Widget;

CameraWidget.prototype.init = function() {
	this.$widget = this.generateBox('camera-' + this.id, 'video');

	this.enableDraggable();
	this.enableResizable('16 / 9', 192, 340);
};


CameraWidget.prototype.getHTML = function() {	
	return(
		'<div class="video-player" style="height:' + this.height + 'px;width:' + this.width + 'px">' +
		'	<div class="video-placeholder">Please wait...' +
		'</div>'
	);
};

/**
 * Gets the HTML to deploy a SWF stream format. 
 */
CameraWidget.prototype.getSwfHtml = function() {
	return 
		(!$.browser.msie ? // Firefox, Chrome, ...

			'<object type="application/x-shockwave-flash" data="' + this.swf + '" ' +
	 				'width="' +  this.width  + '" height="' + this.height + '">' +
		        '<param name="movie" value="' + 'this.urls.swf' + '"/>' +
		        '<a href="http://www.adobe.com/go/getflash">' +
		        	'<img src="http://www.adobe.com/images/shared/download_buttons/get_flash_player.gif" ' +
		        			'alt="Get Adobe Flash player"/>' +
		        '</a>' +
		    '</object>'
		:                  // Internet Explorer
			'<object classid="clsid:d27cdb6e-ae6d-11cf-96b8-444553540000"  width="' + this.width + '" height="' + this.height + '"  id="camera-swf-movie">' +
				'<param name="movie" value="' + this.swf + '" />' +
				'<a href="http://www.adobe.com/go/getflash">' +
					'<img src="http://www.adobe.com/images/shared/download_buttons/get_flash_player.gif" alt="Get Adobe Flash player"/>' +
				'</a>' +
			'</object>'
		);
};

/**
 * Gets the HTML to deploy a MJPEG stream.
 */
CameraWidget.prototype.getMjpegHtml = function() {
	return 
		(!$.browser.msie ? // Firefox, Chrome, ...
			 '<img style="width:' + this.width + 'px;height:' + this.height + 'px" ' +
						'src="' + this.mjpeg + '?' + new Date().getTime() + ' alt="&nbsp;" />'
		 :                 // Internet Explorer
			 '<applet code="com.charliemouse.cambozola.Viewer" archive="/applets/cambozola.jar" ' + 
					'width="' + this.width + '" height="' + this.height + '">' +
				'<param name="url" value="' + this.mjpeg + '"/>' +
				'<param name="accessories" value="none"/>' +
			'</applet>'
	    );
};

/* ============================================================================
 * == Utility functions                                                      ==
 * ============================================================================ */

/**
 * Gets a canvas element with an appropriate fallback for IE6 to IE8 which do
 * not natively support canvas.
 * 
 * @param id the ID of the element
 * @param width the width of the canvas element
 * @param height the height of the canvas element
 * @return canvas element or appropriate fallback
 */
function getCanvas(id, width, height)
{
	var canvas = document.createElement("canvas");
	canvas.setAttribute("id", id);
	canvas.setAttribute("width", width);
	canvas.setAttribute("height", height);

	if (typeof G_vmlCanvasManager != "undefined")
	{
		/* Hack to get canvas setup on IE6 to 8 which don't support canvas
		 * natively. */
		G_vmlCanvasManager.initElement(canvas);
	}

	return canvas;
}

/**
 * Rounds of a number to a specified number of significant figures.
 * 
 * @param num number to round
 * @param places significant figures
 * @returns {Number} number to return
 */
function mathRound(num, places) 
{
	return Math.round(num * Math.pow(10, places)) / Math.pow(10, places);
}

/**
 * Adds '0' characters to a number so it correctly displays the specified 
 * decimal point characters.
 * 
 * @param num number to pad
 * @param places significant figures
 * @returns {String}
 */
function zeroPad(num, places)
{
	var r = '' + mathRound(num, places);

	if (places > 0)
	{
		if (r.indexOf('.') == -1) r += '.';
		while (r.length - r.indexOf('.') < places + 1) r += '0';
	}

	return r;
}<|MERGE_RESOLUTION|>--- conflicted
+++ resolved
@@ -280,18 +280,12 @@
 PIDControl.prototype = new Widget;
 
 PIDControl.prototype.init = function() {	
-<<<<<<< HEAD
-	this.$widget = this.generateBox('pid-control', 'pid');
-	
+	this.$widget = this.generateBox('pid-control', 'settings');
+
 	/* Focus in and out. */
 	this.$widget.find("input").focusin(formFocusIn).focusout(formFocusOut);
 	
 	this.enableDraggable();
-=======
-	this.$widget = this.generateBox('pid-control', 'settings');
-
-    this.enableDraggable();
->>>>>>> 3d3d0dd5
 };
 
 PIDControl.prototype.getHTML = function() {	
@@ -817,13 +811,8 @@
 
 	/* Left axis label. */
 	html += "<div class='graph-axis-label graph-left-axis-label' style='top:" + 
-<<<<<<< HEAD
 			(this.width / 2 - this.axis.y.length * 10)  + "px'>" + this.axis.y + "</div>";
-	
-=======
-			(this.width / 2 - this.axis.y.length * 9)  + "px'>" + this.axis.y + "</div>";
-
->>>>>>> 3d3d0dd5
+
 	/* Canvas element holding box. */
 	html += "<div id='" + this.id +  "-canvas' class='graph-canvas-box' style='height:" + this.height + "px'></div>";
 
