--- conflicted
+++ resolved
@@ -900,10 +900,6 @@
  * position on the interface. 
  */
 Widget.prototype.toggleWindowExpand = function() {
-<<<<<<< HEAD
-
-=======
->>>>>>> ad12c584
     var thiz = this;
     /* Prevents expanding of a shaded widget */
     if (this.window.shaded === true) {
