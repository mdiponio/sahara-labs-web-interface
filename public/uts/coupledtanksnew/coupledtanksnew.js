--- conflicted
+++ resolved
@@ -678,13 +678,6 @@
 	
 	/* Enable dragging. */
 	this.enableDraggable();
-<<<<<<< HEAD
-    
-   this.$widget.find('.graph-label').click(function() {    
-       $(this).find('.switch .slide').toggleClass("on off");
-   });
-=======
->>>>>>> dcaf44ae
 };
 
 /** The number of vertical scales. */
