@charset  UTF-8;

/******************************************************************************
 ** Overrides Old layout elements                                            **
 ******************************************************************************/
#sessioninfo {
    margin: 4px 0 0 !important;
}

.contentheader {
    display: none !important;
}

#slide,.menu ol {
	z-index: 4 !important;
}

#coupled-tanks-anchor {
	height: 1000px;
}

/* ----------------------------------------------------------------------------
 * --- Common Styling                                                       ---
 * ---------------------------------------------------------------------------- */                        

/******************************************************************************
 ** Windows                                                                  **
 ******************************************************************************/
.window-wrapper {
	position: absolute;
    float: left;
    background: #fafafa;
    border-radius: 10px;
    border: 1px solid #aaa;
    margin: 4px;
    -moz-box-shadow: 0 1px 3px #B5B5B5;
    -webkit-box-shadow: 0 1px 3px #B5B5B5;
    box-shadow: 0 1px 3px #B5B5B5;
}

.window-expanded {
	box-shadow: 0 0 20px #666666;
}

.dragged {
    border: 2px dashed #8CE2FF;
}

.draggable-header {
	cursor: move;
}

.window-header {
    height: 15px;
    font-size: 24px;
    padding: 5px 10px;
    color: #525252;
    font-size: 15px;
}

.window-icon {
    height: 24px;
    width: 26px;
    display: inline-block;
    background-repeat: no-repeat;
	background-image: url('/uts/coupledtanksnew/images/icons.png');
}

.window-title {
    position: relative;
    top: -7px;
    left: 10px;
    padding-right: 10px;
    color: #777;
}

.window-header .ui-icon {
	float: right;
	margin: 2px 3px;
	border: 1px solid #CCCCCC;
	box-shadow: 0 0 2px #CCCCCC;
	cursor: pointer;
}

.window-header .ui-icon:hover{
    box-shadow: 0 0 2px #999;
}

.window-content, .tab-content {
	position: relative;
    padding: 10px 10px 6px 10px;
    margin: 5px;
    background: #FFF;
    border: solid 1px #C0C0C0;
    border-radius: 0 0 10px 10px;
}

.window-content {
	overflow: hidden;
}

.resizable {
    min-width: 145px;
    min-height: 50px;
}

.data-blur {
	background-color: #F0F0F0;
	opacity: 0.6;
	position: absolute;
	left: 0;
	top: 0;
	width: 100%;
	height: 100%;
	z-index: 100;
}

.window-header-shade {
    height: 25px;
}

/******************************************************************************
 ** Tab Windows                                                              **
 ******************************************************************************/
.tab-wrapper {
	position: absolute;
    background: #FAFAFA;
    border-radius: 10px;
    border: 4px solid #333333;
    margin: 4px;
    -moz-box-shadow: 0 1px 3px #333333;
    -webkit-box-shadow: 0 1px 3px #333333;
    box-shadow: 0 1px 3px #333333;
}

.tab-header {
	position: relative;
	margin: 0 auto;
	top: -36px;
	z-index: 1;
}

.tab-title {
	width: 105px;
	float: left;
	margin: 0 5px;
	padding: 2px;
	text-align: center;
	background-color: #FAFAFA;
	box-shadow: 0 -2px 2px #AAAAAA; 
	border-radius: 8px 8px 0 0;
    cursor: pointer;
}

.tab-active {
	background-color: #333333;
	box-shadow: 0 -1px 4px #333333; 
}

.tab-active .window-title {
	color: #CDCDCD;
	font-weight: bold;
}


/******************************************************************************
 ** Display Manager                                                          **
 ******************************************************************************/
#display-manager {
	left: -194px;
	top: 155px;
	width: 185px;
}

#display-manager .button img {
	display: block;
	float: left;
	height: 20px;
	width: 20px;
	padding: 3px 2px 0 0;
}

#display-manager .display-manager-title {
	font-size: 13px;
    padding: 5px;
    top: 0px;
    position: absolute;
}

#display-manager .reset-button {
	text-align: center !important;
    font-size: 13px !important;
    background: #F3F3F3 !important;
    color: #555 !important;
    text-shadow: 1px 1px 0px #FFFFFF;
}

#display-manager .window-close, #display-manager .window-expand {
	display: none;
}

/******************************************************************************
 ** Buttons                                                                  **
 ******************************************************************************/
.buttonwrapper {
    margin: -11px;
    width: 100%;
}

.button {
    height: 25px;
    width: 165px;
    position: relative;
    color: #7c7c7c;
    left: 0;
    right: 0;
    border-bottom: dashed 1px #68D7FA;
    padding: 5px;
    background: 0;
    background: 0 to(#eeedf5));
    border-bottom: 1px solid #ebebeb;
    line-height: 25px;
    cursor: pointer;
}

.click-button {
    -moz-box-shadow: inset 0px 1px 0px 0px #ffffff;
    -webkit-box-shadow: inset 0px 1px 0px 0px #ffffff;
    box-shadow:inset 0px 1px 0px 0px #ffffff;
    background: -webkit-gradient( linear, left top, left bottom, color-stop(0.05, #f9f9f9), color-stop(1, #e9e9e9) );
    background: -moz-linear-gradient( center top, #f9f9f9 5%, #e9e9e9 100% );
    filter: progid:DXImageTransform.Microsoft.gradient(startColorstr='#f9f9f9', endColorstr='#e9e9e9');
    background-color: #F9F9F9;
    border: 1px solid #333333;
    display: inline-block;
    color: #000000;
    font-size: 9pt;
    padding: 5px 15px;
    margin: 5px;
    text-decoration: none;
    text-shadow: 1px 1px 0px #FFFFFF;
    cursor: pointer;
    border-radius: 3px; 
}

.click-button:hover {
/*    background:-webkit-gradient( linear, left top, left bottom, color-stop(0.05, #e9e9e9), color-stop(1, #f9f9f9) );
    background:-moz-linear-gradient( center top, #e9e9e9 5%, #f9f9f9 100% );
    filter:progid:DXImageTransform.Microsoft.gradient(startColorstr='#e9e9e9', endColorstr='#f9f9f9'); */
    background-color:#e9e9e9;
}

.click-button-disabled {
    box-shadow: 0;
    background-color: #DDDDDD;
    border-color: #C0C0C0;
    opacity: 0.5;
    cursor: default;
}

.click-button-disabled:hover {
    box-shadow: 0;
}

.click-button-active {
    background:-webkit-gradient( linear, left top, left bottom, color-stop(0.05, #e9e9e9), color-stop(1, #f9f9f9) );
    background:-moz-linear-gradient( center top, #e9e9e9 5%, #f9f9f9 100% );
    filter:progid:DXImageTransform.Microsoft.gradient(startColorstr='#e9e9e9', endColorstr='#f9f9f9');
    -moz-box-shadow: inset 0px 1px 6px 0px #747474;
    -webkit-box-shadow: inset 0px 1px 6px 0px #747474;
    box-shadow:inset 0px 1px 6px 0px #747474;   
    border: 1px solid #777;
    background-color:#e9e9e9;
}
 

/******************************************************************************
 ** Switches                                                                 **
 ******************************************************************************/
.switch{
    height: 20px;
    width: 40px;
    margin-top: 2px;
    background: #f5f5f5;
    border: solid 1px #ddd;
    border-radius: 20px;
    float: right;
}
.slide{
    height: 15px;
    width: 15px;
    background: #ccc;
    margin: 2px;
    border-radius: 10px;
}
.animated{
    -webkit-transition:all 0.3s ease-in-out;
    -moz-transition:all 0.3s ease-in-out;
    -o-transition:all 0.3s ease-in-out;
    transition:all 0.3s ease-in-out;
}
.on{
    background-color: #555555;
    box-shadow: 0 0 2px #999999;
    float:right; 
    
}
.off{
    background: #dfdfdf;
    float:left;
}

/******************************************************************************
 ** Graphs                                                                   **
 ******************************************************************************/

.graph-canvas-box {
	border: 1px solid #888;
	margin: 30px 0 40px 50px;
	border-radius: 3px;
    box-shadow: 0 0 1px #333333;
    background: #242424; /* Old browsers */
    /* IE9 SVG, needs conditional override of 'filter' to 'none' */
    background: url(data:image/svg+xml;base64,PD94bWwgdmVyc2lvbj0iMS4wIiA/Pgo8c3ZnIHhtbG5zPSJodHRwOi8vd3d3LnczLm9yZy8yMDAwL3N2ZyIgd2lkdGg9IjEwMCUiIGhlaWdodD0iMTAwJSIgdmlld0JveD0iMCAwIDEgMSIgcHJlc2VydmVBc3BlY3RSYXRpbz0ibm9uZSI+CiAgPGxpbmVhckdyYWRpZW50IGlkPSJncmFkLXVjZ2ctZ2VuZXJhdGVkIiBncmFkaWVudFVuaXRzPSJ1c2VyU3BhY2VPblVzZSIgeDE9IjAlIiB5MT0iMCUiIHgyPSIxMDAlIiB5Mj0iMTAwJSI+CiAgICA8c3RvcCBvZmZzZXQ9IjM3JSIgc3RvcC1jb2xvcj0iIzI0MjQyNCIgc3RvcC1vcGFjaXR5PSIxIi8+CiAgICA8c3RvcCBvZmZzZXQ9Ijk5JSIgc3RvcC1jb2xvcj0iIzBmMGYwZiIgc3RvcC1vcGFjaXR5PSIxIi8+CiAgPC9saW5lYXJHcmFkaWVudD4KICA8cmVjdCB4PSIwIiB5PSIwIiB3aWR0aD0iMSIgaGVpZ2h0PSIxIiBmaWxsPSJ1cmwoI2dyYWQtdWNnZy1nZW5lcmF0ZWQpIiAvPgo8L3N2Zz4=);
    background: -moz-linear-gradient(-45deg,  #242424 37%, #0f0f0f 99%); /* FF3.6+ */
    background: -webkit-gradient(linear, left top, right bottom, color-stop(37%,#242424), color-stop(99%,#0f0f0f)); /* Chrome,Safari4+ */
    background: -webkit-linear-gradient(-45deg,  #242424 37%,#0f0f0f 99%); /* Chrome10+,Safari5.1+ */
    background: -o-linear-gradient(-45deg,  #242424 37%,#0f0f0f 99%); /* Opera 11.10+ */
    background: -ms-linear-gradient(-45deg,  #242424 37%,#0f0f0f 99%); /* IE10+ */
    background: linear-gradient(135deg,  #242424 37%,#0f0f0f 99%); /* W3C */
    filter: progid:DXImageTransform.Microsoft.gradient( startColorstr='#242424', endColorstr='#0f0f0f',GradientType=1 ); /* IE6-8 fallback on horizontal gradient */
}

.graph-labels {
	position: absolute;
	right: 0px;
	color: #777777;
}

.graph-label {
	float: left;
	margin: 5px 8px;
}

.graph-label-text{
	float: left;
	margin-right: 5px;
	color: #777777;
}

.graph-label .switch{
    float: left !important;
    margin-top: -3px !important;	
}

.graph-label-color-box {
	float: right;
	margin: -2px -5px 0 5px;
	width: 25px;
	height: 20px;
	background-color: #f7f7f7;
	border-radius: 3px;
	box-shadow: 0 0 1px #333333;
}

.graph-label-color-line {
	width: 25px;
	height: 3px;
	margin-top: 9px;
}

.graph-clear {
	clear: both;
}

.graph-left-scales {
	position: absolute;
	left: 15px;
	top: 33px;
}

.graph-left-scales div {
	position: absolute;
    width: 40px;
	color: #666;
    text-align: right;
    font-size: 12px;
}

.graph-bottom-scales {
	position: relative;	
	margin: -35px 0 40px 44px;
}

.graph-bottom-scales div {
	position: absolute;
	color: #666;
    text-align: right;
    font-size: 12px;
}

.graph-bottom-scale-0 {
	margin-left: 10px;
}

.graph-bottom-scale-8 {
	margin-left: -10px;
}

.graph-axis-label {
	position: absolute;
	color: #777777;
	text-align: center;
	font-size: 13px;
}

.graph-left-axis-label {
    transform: rotate(270deg);
    -ms-transform: rotate(270deg);
    -webkit-transform: rotate(270deg);
    left: -24px;
}

.graph-bottom-axis-label {
	position: relative;
	left: 0;
	top: 20px;
	width: 100%;
	margin: 0 auto;
}

.graph-controls-show {
	float: right;
	width: 100px;
	margin-top: 20px;
	z-index: 10;
}

.graph-controls-show label {
	margin-top: 4px;
}

.graph-controls {
	display: none;
	height: 60px;
	margin-top: 20px;
}

.graph-autoscale {
	width: 110px;
	margin: 15px 0 0 10px;
}

.graph-autoscale label {
	margin-top: 5px;
}

/******************************************************************************
 ** Camera Widget                                                            **
 ******************************************************************************/
#camera-coupled-tanks {
	position: absolute;
	left: 5px;
	top: 1px;
}

#camera-coupled-tanks .window-content {
	padding: 0;
}

#camera-coupled-tanks .video-player {
	background-color: #333333;
}

#camera-coupled-tanks .video-placeholder {
	color: #AAAAAA;
	font-size: 11pt;
	text-align: center;
	padding-top: 90px;
}

#camera-coupled-tanks .format-select-label {
	float: right;
	width: 40px;
	margin: 10px 4px;
	font-size: 0.8em;
	color: #777777;
}

#camera-coupled-tanks .format-select select {
    background: rgba(0, 0, 0, 0);
    color: #777777;
    width: 100px;
    padding: 5px;
    font-size: 12px;
    line-height: 1;
    border: 0;
    border-radius: 0;
    height: 25px;
    -webkit-appearance: none;
    -moz-appearance: none;
    -ie-appearance: none;
    appearance: none;
    cursor: pointer;
}

#camera-coupled-tanks .format-select {
    float: right;
    margin: 4px;
    width: 75px;
    height: 25px;
    overflow: hidden;
    background: url('/uts/coupledtanksnew/images/arrow-down.png') no-repeat right #F3F3F3;
    border: 1px solid #ccc;
    border-radius: 4px;
}

/******************************************************************************
 ** Slider                                                                   **
 ******************************************************************************/

.slider-scale-value {
    font-size: 12px;
}

.slider-outer {
	position: absolute;
	top: 10px;
	 -moz-user-select: none;
    -webkit-user-select: none;
    -ie-user-select: none;
    user-select: none;
    width: 100%;
    height: 70px;
}

.slider-post {
	position: absolute;
	border: 1px solid #AAAAAA;
	background-color: #EEEEEE;
	border-radius: 5px;
}

.slider-post-vertical {
	left: 25px;
	top: 6px;
	width: 10px;
	height: 100%;
}

.slider-post-horizontal {
    left: 6px;
	top: 25px;
	height: 10px;
	width: 100%;
}

.slider-scales {
	position: absolute;
}

.slider-scales-vertical {
    left: 35px;
    top: 0;
}

.slider-scales-horizontal {
	left: 0;
	top: 35px;
}

.slider-scale {
	position: absolute;
	-moz-user-select: none;
	-webkit-user-select: none;
	-ms-user-select: none;
	user-select: none;
}

.slider-scales-vertical .slider-scale {
	left: 0;
	width: 50px;
}

.slider-scales-vertical .slider-scale .ui-icon {
    float: left;
    margin-right: 5px;
}

.slider-scales-horizontal .slider-scale {
	top: 0;
}

.slider-knob {
	position: absolute;
	z-index: 2;
}

.slider-knob-vertical {
	left: 4px;
}

.slider-knob-horizontal {
	top: 4px;
}

.slider-knob-slice {
	position: absolute;
	background-color: #555555;
}

.slider-knob-slice {
	box-shadow: 0 0 2px #555555;
	border-color: #444444;
	cursor: pointer;
}

.slider-knob-slice:hover {
	box-shadow: 0 0 4px #555555;
	border-color: #333333;
}

.slider-knob-vertical .slider-knob-slice {
	border-top: 2px;
	border-bottom: 2px;
	width: 1px;
}

.slider-knob-vertical .slider-knob-back {
	height: 15px;
	width: 20px;
	border-radius: 5px 0 0 5px;
}

.slider-knob-vertical .slider-knob-slice-0 {
    height: 13px;
    left: 20px;
    top: 1px;
}

.slider-knob-vertical .slider-knob-slice-1 {
    height: 11px;
    left: 21px;
    top: 2px;
}

.slider-knob-vertical .slider-knob-slice-2 {
    height: 9px;
    left: 22px;
    top: 3px;
}

.slider-knob-vertical .slider-knob-slice-3 {
    height: 7px;
    left: 23px;
    top: 4px;
}

.slider-knob-vertical .slider-knob-slice-4 {
    height: 5px;
    left: 24px;
    top: 5px;
}

.slider-knob-vertical .slider-knob-slice-5 {
    height: 3px;
    left: 25px;
    top: 6px;
}

.slider-knob-vertical .slider-knob-slice-6 {
    height: 1px;
    left: 26px;
    top: 7px;
}

.slider-knob-vertical .slider-knob-slice-7 {
    height: 0px;
    left: 27px;
    top: 8px;
}

.slider-knob-vertical .slider-knob-slice-8 {
    height: 0px;
    left: 28px;
    top: 9px;
    border-bottom: 0;
}

.slider-knob-horizontal .slider-knob-slice {
	border-left: 2px;
	border-right: 2px;
	height: 1px;
}

.slider-knob-horizontal .slider-knob-back {
	width: 15px;
	height: 20px;
	border-radius: 5px 5px 0 0;
}

.slider-knob-horizontal .slider-knob-slice-0 {
    width: 13px;
    top: 20px;
    left: 1px;
}

.slider-knob-horizontal .slider-knob-slice-1 {
    width: 11px;
    top: 21px;
    left: 2px;
}

.slider-knob-horizontal .slider-knob-slice-2 {
    width: 9px;
    top: 22px;
    left: 3px;
}

.slider-knob-horizontal .slider-knob-slice-3 {
    width: 7px;
    top: 23px;
    left: 4px;
}

.slider-knob-horizontal .slider-knob-slice-4 {
    width: 5px;
    top: 24px;
    left: 5px;
}

.slider-knob-horizontal .slider-knob-slice-5 {
    width: 3px;
    top: 25px;
    left: 6px;
}

.slider-knob-horizontal .slider-knob-slice-6 {
    width: 1px;
    top: 26px;
    left: 7px;
}

.slider-knob-horizontal .slider-knob-slice-7 {
    width: 0px;
    top: 27px;
    left: 8px;
}

.slider-knob-horizontal .slider-knob-slice-8 {
    width: 0px;
    top: 28px;
    left: 9px;
    border-right: 0;
}

.slider-text {

}

.slider-text-vertical {
	width: 80px;
}

.slider-text-horizontal {
	margin-top: 70px;
}

.slider-text label {
	width: 45px !important;
    -moz-user-select: none;
    -webkit-user-select: none;
    -ie-user-select: none;
    user-select: none;
}

.slider-text input {
	width: 40px;
	text-align: right;
}

/* ----------------------------------------------------------------------------
 * --- Coupled Tanks specific styles                                        ---
 * ---------------------------------------------------------------------------- */

/******************************************************************************
 ** Specific icons                                                           **
 ******************************************************************************/
 
.icon_video{
	background-position: 0px 0px;
}

.icon_pid{
	background-position: -26px 0px;
}

.icon_mimic{
	background-position: -52px 0px;
}

.icon_graph{
	background-position: -78px 0px;
}

.icon_toggle{
	background-position: -105px 0px;
}

.icon_manual{
	background-position: -131px 0px;
}

.icon_settings{
	background-position: -157px 0px;
}

.icon_datafiles{
	background-position: -183px 0px;
}

/******************************************************************************
 ** Control Tabs                                                             **
 ******************************************************************************/
#controls-tabs {
	position: absolute;
	left: 14px;
	top: 355px;
}

/******************************************************************************
 ** Specific graph instances                                                 **
 ******************************************************************************/

#graph-tank-levels-box {
	position: absolute;
    left: 290px;
    top: 510px;
} 

#graph-flow-rates-box {
	position: absolute;
    left: -200px;
    top: 510px;
} 

/******************************************************************************
 ** PID settings                                                             **
 ******************************************************************************/
#controls-tabs #pid-control {
	position: relative;
	top: -11px;
}
 
#pid-settings-sp {
	float: none !important;
	margin: 7px !important;
}
 
#pid-settings div {
	float: left;
	margin: 5px 0 5px -30px;
}
 
#pid-settings label {
	text-align: right;
	width: 60px;
}
 
#pid-settings label span {
	vertical-align: sub;
}

#pid-settings input {
	margin: -2px 0 0 8px;
	width: 60px;
}

#pid-send {
	display: block;
	float: right;
}

/******************************************************************************
 ** The Mimic                                                                  **
 ******************************************************************************/
#water-levels-mimic {
    left: 345px;
    top: 50px;
}

#water-levels-mimic .window-content {
	height: 100%;
}

#mimic-bg {
	position: relative;
	min-width: 292px;
	min-height: 310px;
	height: 100%;
}	

#water-levels-mimic .level {
    height: 100%;
	background: #e1ffff; /* Old browsers */
	/* IE9 SVG, needs conditional override of 'filter' to 'none' */
	background: url(data:image/svg+xml;base64,PD94bWwgdmVyc2lvbj0iMS4wIiA/Pgo8c3ZnIHhtbG5zPSJodHRwOi8vd3d3LnczLm9yZy8yMDAwL3N2ZyIgd2lkdGg9IjEwMCUiIGhlaWdodD0iMTAwJSIgdmlld0JveD0iMCAwIDEgMSIgcHJlc2VydmVBc3BlY3RSYXRpbz0ibm9uZSI+CiAgPGxpbmVhckdyYWRpZW50IGlkPSJncmFkLXVjZ2ctZ2VuZXJhdGVkIiBncmFkaWVudFVuaXRzPSJ1c2VyU3BhY2VPblVzZSIgeDE9IjAlIiB5MT0iMCUiIHgyPSIxMDAlIiB5Mj0iMCUiPgogICAgPHN0b3Agb2Zmc2V0PSIwJSIgc3RvcC1jb2xvcj0iI2UxZmZmZiIgc3RvcC1vcGFjaXR5PSIxIi8+CiAgICA8c3RvcCBvZmZzZXQ9IjclIiBzdG9wLWNvbG9yPSIjZTFmZmZmIiBzdG9wLW9wYWNpdHk9IjEiLz4KICAgIDxzdG9wIG9mZnNldD0iMTIlIiBzdG9wLWNvbG9yPSIjZTFmZmZmIiBzdG9wLW9wYWNpdHk9IjEiLz4KICAgIDxzdG9wIG9mZnNldD0iMTIlIiBzdG9wLWNvbG9yPSIjZmRmZmZmIiBzdG9wLW9wYWNpdHk9IjEiLz4KICAgIDxzdG9wIG9mZnNldD0iMzAlIiBzdG9wLWNvbG9yPSIjZTZmOGZkIiBzdG9wLW9wYWNpdHk9IjEiLz4KICAgIDxzdG9wIG9mZnNldD0iNTQlIiBzdG9wLWNvbG9yPSIjYzhlZWZiIiBzdG9wLW9wYWNpdHk9IjEiLz4KICAgIDxzdG9wIG9mZnNldD0iNzUlIiBzdG9wLWNvbG9yPSIjYmVlNGY4IiBzdG9wLW9wYWNpdHk9IjEiLz4KICAgIDxzdG9wIG9mZnNldD0iMTAwJSIgc3RvcC1jb2xvcj0iI2IxZDhmNSIgc3RvcC1vcGFjaXR5PSIxIi8+CiAgPC9saW5lYXJHcmFkaWVudD4KICA8cmVjdCB4PSIwIiB5PSIwIiB3aWR0aD0iMSIgaGVpZ2h0PSIxIiBmaWxsPSJ1cmwoI2dyYWQtdWNnZy1nZW5lcmF0ZWQpIiAvPgo8L3N2Zz4=);
	background: -moz-linear-gradient(left,  #e1ffff 0%, #e1ffff 7%, #e1ffff 12%, #fdffff 12%, #e6f8fd 30%, #c8eefb 54%, #bee4f8 75%, #b1d8f5 100%); /* FF3.6+ */
	background: -webkit-gradient(linear, left top, right top, color-stop(0%,#e1ffff), color-stop(7%,#e1ffff), color-stop(12%,#e1ffff), color-stop(12%,#fdffff), color-stop(30%,#e6f8fd), color-stop(54%,#c8eefb), color-stop(75%,#bee4f8), color-stop(100%,#b1d8f5)); /* Chrome,Safari4+ */
	background: -webkit-linear-gradient(left,  #e1ffff 0%,#e1ffff 7%,#e1ffff 12%,#fdffff 12%,#e6f8fd 30%,#c8eefb 54%,#bee4f8 75%,#b1d8f5 100%); /* Chrome10+,Safari5.1+ */
	background: -o-linear-gradient(left,  #e1ffff 0%,#e1ffff 7%,#e1ffff 12%,#fdffff 12%,#e6f8fd 30%,#c8eefb 54%,#bee4f8 75%,#b1d8f5 100%); /* Opera 11.10+ */
	background: -ms-linear-gradient(left,  #e1ffff 0%,#e1ffff 7%,#e1ffff 12%,#fdffff 12%,#e6f8fd 30%,#c8eefb 54%,#bee4f8 75%,#b1d8f5 100%); /* IE10+ */
	background: linear-gradient(to right,  #e1ffff 0%,#e1ffff 7%,#e1ffff 12%,#fdffff 12%,#e6f8fd 30%,#c8eefb 54%,#bee4f8 75%,#b1d8f5 100%); /* W3C */
	filter: progid:DXImageTransform.Microsoft.gradient( startColorstr='#e1ffff', endColorstr='#b1d8f5',GradientType=1 ); /* IE6-8 */
}

#water-levels-mimic .waterTube {
    width: 20.5%;
    height: 55%;
    border: solid 1px #686868;
    margin: 5px;
    position: absolute;
}

#water-levels-mimic #water-tube-t1 {
    right: 48.5%;
    top: 7%;
}

#water-levels-mimic #water-tube-t2 {
    left: 76.5%;
    top: 7%;
}

#water-levels-mimic #water-reservoir {
    width: 65%;
    height: 19.5%;
    border: solid 1px #686868;
    position: absolute;
    bottom: 0.5%;
    left: 33.5%;
}

#water-levels-mimic #water-reservoir .level {
	height: 0%;
}

#water-levels-mimic .waterBackground {
	overflow: hidden;
    background: rgb(208,228,247); /* Old browsers */
    background: -moz-linear-gradient(top,  rgba(208,228,247,1) 0%, 
        rgba(0,165,211,1) 0%, rgba(59,210,237,1) 34%, 
        rgba(139,224,239,1) 75%); /* FF3.6+ */
    background: -webkit-gradient(linear, left top, left bottom, 
        color-stop(0%,rgba(208,228,247,1)), 
        color-stop(0%,rgba(0,165,211,1)), 
        color-stop(34%,rgba(59,210,237,1)), 
        color-stop(75%,rgba(139,224,239,1))); /* Chrome,Safari4+ */
    background: -webkit-linear-gradient(top,  rgba(208,228,247,1) 0%,rgba(0,165,211,1) 0%,
        rgba(59,210,237,1) 34%,rgba(139,224,239,1) 75%); /* Chrome10+,Safari5.1+ */
    background: -o-linear-gradient(top,  rgba(208,228,247,1) 0%,
        rgba(0,165,211,1) 0%,rgba(59,210,237,1) 34%,
        rgba(139,224,239,1) 75%); /* Opera 11.10+ */
    background: -ms-linear-gradient(top,  rgba(208,228,247,1) 0%,rgba(0,165,211,1) 0%,rgba(59,210,237,1) 34%,rgba(139,224,239,1) 75%); /* IE10+ */
    background: linear-gradient(to bottom,  rgba(208,228,247,1) 0%,rgba(0,165,211,1) 0%,rgba(59,210,237,1) 34%,rgba(139,224,239,1) 75%); /* W3C */
    filter: progid:DXImageTransform.Microsoft.gradient( startColorstr='#d0e4f7', endColorstr='#8be0ef',GradientType=0 ); /* IE6-9 */
}

#water-levels-mimic .horizontal-tube {
    background: #e4f5fc; /* Old browsers */
    /* IE9 SVG, needs conditional override of 'filter' to 'none' */
    background: url(data:image/svg+xml;base64,PD94bWwgdmVyc2lvbj0iMS4wIiA/Pgo8c3ZnIHhtbG5zPSJodHRwOi8vd3d3LnczLm9yZy8yMDAwL3N2ZyIgd2lkdGg9IjEwMCUiIGhlaWdodD0iMTAwJSIgdmlld0JveD0iMCAwIDEgMSIgcHJlc2VydmVBc3BlY3RSYXRpbz0ibm9uZSI+CiAgPGxpbmVhckdyYWRpZW50IGlkPSJncmFkLXVjZ2ctZ2VuZXJhdGVkIiBncmFkaWVudFVuaXRzPSJ1c2VyU3BhY2VPblVzZSIgeDE9IjAlIiB5MT0iMCUiIHgyPSIwJSIgeTI9IjEwMCUiPgogICAgPHN0b3Agb2Zmc2V0PSIwJSIgc3RvcC1jb2xvcj0iI2U0ZjVmYyIgc3RvcC1vcGFjaXR5PSIxIi8+CiAgICA8c3RvcCBvZmZzZXQ9IjUwJSIgc3RvcC1jb2xvcj0iI2JmZThmOSIgc3RvcC1vcGFjaXR5PSIxIi8+CiAgICA8c3RvcCBvZmZzZXQ9IjUxJSIgc3RvcC1jb2xvcj0iIzlmZDhlZiIgc3RvcC1vcGFjaXR5PSIxIi8+CiAgICA8c3RvcCBvZmZzZXQ9IjEwMCUiIHN0b3AtY29sb3I9IiMyYWIwZWQiIHN0b3Atb3BhY2l0eT0iMSIvPgogIDwvbGluZWFyR3JhZGllbnQ+CiAgPHJlY3QgeD0iMCIgeT0iMCIgd2lkdGg9IjEiIGhlaWdodD0iMSIgZmlsbD0idXJsKCNncmFkLXVjZ2ctZ2VuZXJhdGVkKSIgLz4KPC9zdmc+);
    background: -moz-linear-gradient(top, #e4f5fc 0%, #bfe8f9 50%, #9fd8ef 51%, #2ab0ed 100%); /* FF3.6+ */
    background: -webkit-gradient(linear, left top, left bottom, color-stop(0%,#e4f5fc), color-stop(50%,#bfe8f9), color-stop(51%,#9fd8ef), color-stop(100%,#2ab0ed)); /* Chrome,Safari4+ */
    background: -webkit-linear-gradient(top, #e4f5fc 0%,#bfe8f9 50%,#9fd8ef 51%,#2ab0ed 100%); /* Chrome10+,Safari5.1+ */
    background: -o-linear-gradient(top, #e4f5fc 0%,#bfe8f9 50%,#9fd8ef 51%,#2ab0ed 100%); /* Opera 11.10+ */
    background: -ms-linear-gradient(top, #e4f5fc 0%,#bfe8f9 50%,#9fd8ef 51%,#2ab0ed 100%); /* IE10+ */
    background: linear-gradient(to bottom, #e4f5fc 0%,#bfe8f9 50%,#9fd8ef 51%,#2ab0ed 100%); /* W3C */
    filter: progid:DXImageTransform.Microsoft.gradient( startColorstr='#e4f5fc', endColorstr='#2ab0ed',GradientType=0 ); /* IE6-8 */	
    position: absolute;
    border: solid 1px #467fa5;
}

#water-levels-mimic .vertical-tube {
    background: #e4f5fc; /* Old browsers */
    /* IE9 SVG, needs conditional override of 'filter' to 'none' */
    background: url(data:image/svg+xml;base64,PD94bWwgdmVyc2lvbj0iMS4wIiA/Pgo8c3ZnIHhtbG5zPSJodHRwOi8vd3d3LnczLm9yZy8yMDAwL3N2ZyIgd2lkdGg9IjEwMCUiIGhlaWdodD0iMTAwJSIgdmlld0JveD0iMCAwIDEgMSIgcHJlc2VydmVBc3BlY3RSYXRpbz0ibm9uZSI+CiAgPGxpbmVhckdyYWRpZW50IGlkPSJncmFkLXVjZ2ctZ2VuZXJhdGVkIiBncmFkaWVudFVuaXRzPSJ1c2VyU3BhY2VPblVzZSIgeDE9IjAlIiB5MT0iMCUiIHgyPSIxMDAlIiB5Mj0iMCUiPgogICAgPHN0b3Agb2Zmc2V0PSIwJSIgc3RvcC1jb2xvcj0iI2U0ZjVmYyIgc3RvcC1vcGFjaXR5PSIxIi8+CiAgICA8c3RvcCBvZmZzZXQ9IjUwJSIgc3RvcC1jb2xvcj0iI2JmZThmOSIgc3RvcC1vcGFjaXR5PSIxIi8+CiAgICA8c3RvcCBvZmZzZXQ9IjUxJSIgc3RvcC1jb2xvcj0iIzlmZDhlZiIgc3RvcC1vcGFjaXR5PSIxIi8+CiAgICA8c3RvcCBvZmZzZXQ9IjEwMCUiIHN0b3AtY29sb3I9IiMyYWIwZWQiIHN0b3Atb3BhY2l0eT0iMSIvPgogIDwvbGluZWFyR3JhZGllbnQ+CiAgPHJlY3QgeD0iMCIgeT0iMCIgd2lkdGg9IjEiIGhlaWdodD0iMSIgZmlsbD0idXJsKCNncmFkLXVjZ2ctZ2VuZXJhdGVkKSIgLz4KPC9zdmc+);
    background: -moz-linear-gradient(left,  #e4f5fc 0%, #bfe8f9 50%, #9fd8ef 51%, #2ab0ed 100%); /* FF3.6+ */
    background: -webkit-gradient(linear, left top, right top, color-stop(0%,#e4f5fc), color-stop(50%,#bfe8f9), color-stop(51%,#9fd8ef), color-stop(100%,#2ab0ed)); /* Chrome,Safari4+ */
    background: -webkit-linear-gradient(left,  #e4f5fc 0%,#bfe8f9 50%,#9fd8ef 51%,#2ab0ed 100%); /* Chrome10+,Safari5.1+ */
    background: -o-linear-gradient(left,  #e4f5fc 0%,#bfe8f9 50%,#9fd8ef 51%,#2ab0ed 100%); /* Opera 11.10+ */
    background: -ms-linear-gradient(left,  #e4f5fc 0%,#bfe8f9 50%,#9fd8ef 51%,#2ab0ed 100%); /* IE10+ */
    background: linear-gradient(to right,  #e4f5fc 0%,#bfe8f9 50%,#9fd8ef 51%,#2ab0ed 100%); /* W3C */
    filter: progid:DXImageTransform.Microsoft.gradient( startColorstr='#e4f5fc', endColorstr='#2ab0ed',GradientType=1 ); /* IE6-8 */
    position: absolute;
    border: solid 1px #467fa5;
}

#water-levels-mimic .mimic-pipe-t1-t2 {
	height: 3%;
	width: 40%;
	bottom: 38%;
	right: 17%;
}

#water-levels-mimic .mimic-pipe-t3 {
   height: 3%;
   width: 18%;
   bottom: 2.5%;
   right: 67%;
}

#water-levels-mimic .mimic-pipe-t1-in {
    height: 3%;
    width: 28%;
    bottom: 94%;
    right: 67%;
}

#water-levels-mimic .mimic-pipe-long {
    height: 67%;
    width: 2.5%;
    bottom: 26%;
    right: 95.5%;
}

#water-levels-mimic .mimic-pipe-short {
    height: 15%;
    width: 2.5%;
    bottom: 6%;
    right: 85.5%;
}

#water-levels-mimic .mimic-pipe-t2-out {
    height: 20%;
    width: 2.5%;
    bottom: 17.5%;
    right: 9.5%;
}

#water-levels-mimic .mimic-cap-vertical {
	height: 6%;
	width: 3%;	
}

#water-levels-mimic .mimic-cap-horizontal {
    height: 4%;
    width: 7%;
}

#water-levels-mimic .mimic-cap-t1-in {
    right: 62.5%;
    bottom: 89%;
}

#water-levels-mimic .mimic-cap-t2-out {
    right: 7.2%;
    bottom: 33%;	
}

#water-levels-mimic .mimic-cap-t1-t2-leftCap {
	bottom: 37%;
	right: 47%;
}

#water-levels-mimic .mimic-cap-t1-t2-rightCap {
	bottom: 37%;
	right: 21.5%;
}

#water-levels-mimic .mimic-cap-t3 {
    bottom: 1%;
    right: 66%;
}

#water-levels-mimic .mimic-elbow-top-left {
    height: 4%;
    bottom: 93%;
    right: 94%;
    width: 4%;
    border-radius: 50% 0% 0% 0%;
}

#water-levels-mimic .mimic-elbow-top-right {
    height: 4%;
    bottom: 93%;
    right: 64%;
    width: 4%;
    border-radius: 0% 50% 0% 0%;
}

#water-levels-mimic .mimic-elbow-bottom-left {
    height: 4%;
    bottom: 2.5%;
    right: 84%;
    width: 4%;
    border-radius: 0% 0% 0% 50%;
}

/* Input Fields */
#water-levels-mimic .diagramInfo {
	position: absolute;
	text-align: center;
    font-size: 12px !important;
    color: #686868;
    line-height: 9px;
    height: 2.5%;
	width: 46px;
	background: #fff;
	border: 1px solid #686868;
	padding: 5px;
}

#water-levels-mimic #mimic-l1 {
    top: 58%;
    right: 50.4%;
    width: 16.9%;
}

#water-levels-mimic #mimic-l2 {
    top: 58%;
    left: 78.2%;
    width: 16.9%;
}

#water-levels-mimic #mimic-t1-in {
    top: 12%;
    left: 5%;
    width: 18%;
}

#water-levels-mimic #mimic-t2-out {
    right: 17%;
    bottom: 22%;
    width: 20%;
}

#water-levels-mimic #mimic-t1-to-t2 {
    left: 52.5%;
    top: 47%;
    width: 19%;
}

#water-levels-mimic #mimic-pump-rpm {
    left: 22%;
    bottom: 22%;
    width: 27%;
}

#water-levels-mimic #mimic-valve-actual {
    bottom: 44%;
    left: 5%;
    width: 18%;    
}

#water-levels-mimic .spinner {
    position: absolute;
    left: -2%;
    top: 68%;
    width: 22%;
}

#water-levels-mimic .mimic-valve {
    position: absolute;
    left: -1.5%;
    bottom: 52%;
    width: 19%;
}

<<<<<<< HEAD
.mimic-arrow-t1 {
=======
#water-levels-mimic .mimic-green-arrow {
>>>>>>> ce957111
    position: absolute;
    left: 9%;
    top: 7.5%;
    width: 16%;
}

<<<<<<< HEAD
.mimic-arrow-t2 {
=======
#water-levels-mimic .mimic-green-down-arrow {
    position: absolute;
    left: 84%;
    top: 68.5%;
    height: 10%;
}

#water-levels-mimic .mimic-red-arrow {
>>>>>>> ce957111
    position: absolute;
    left: 56%;
    top: 54.5%;
    width: 16%;
}

<<<<<<< HEAD
.mimic-arrow-t3 {
    position: absolute;
    left: 84%;
    top: 68.5%;
    height: 10%;
}

.spin {
=======
#water-levels-mimic .spin {
>>>>>>> ce957111
    -webkit-animation: spin 1.5s infinite linear;
    -moz-animation: spin 1.5s infinite linear;
    -ms-animation: spin 1.5s infinite linear;
    -o-animation: spin 1.5s infinite linear;
    animation: spin 1.5s infinite linear;
}

@-webkit-keyframes spin {
    to { -webkit-transform: rotate(360deg); }
}

@-moz-keyframes spin {
    to { -moz-transform: rotate(360deg); }
}

@-ms-keyframes spin {
    to { -ms-transform: rotate(360deg); }
}

@-o-keyframes spin {
    to { -o-transform: rotate(360deg); }
}

@keyframes spin {
    to { transform: rotate(360deg); }
}

/******************************************************************************
 ** Styles for Mobile devices                                                         **
 ******************************************************************************/
@media handheld, only screen and (max-width: 480px) {
	.spin {
	    -webkit-animation: none !important;
	    -moz-animation: none !important;
	    -ms-animation: none !important;
	    -o-animation: none !important;
	    animation: none !important;
	}
}<|MERGE_RESOLUTION|>--- conflicted
+++ resolved
@@ -1167,47 +1167,28 @@
     width: 19%;
 }
 
-<<<<<<< HEAD
-.mimic-arrow-t1 {
-=======
-#water-levels-mimic .mimic-green-arrow {
->>>>>>> ce957111
+#water-levels-mimic ..mimic-arrow-t1 {
     position: absolute;
     left: 9%;
     top: 7.5%;
     width: 16%;
 }
 
-<<<<<<< HEAD
-.mimic-arrow-t2 {
-=======
-#water-levels-mimic .mimic-green-down-arrow {
+#water-levels-mimic .mimic-arrow-t2 {
     position: absolute;
     left: 84%;
     top: 68.5%;
     height: 10%;
 }
 
-#water-levels-mimic .mimic-red-arrow {
->>>>>>> ce957111
-    position: absolute;
-    left: 56%;
-    top: 54.5%;
-    width: 16%;
-}
-
-<<<<<<< HEAD
-.mimic-arrow-t3 {
+#water-levels-mimic .mimic-arrow-t3 {
     position: absolute;
     left: 84%;
     top: 68.5%;
     height: 10%;
 }
 
-.spin {
-=======
 #water-levels-mimic .spin {
->>>>>>> ce957111
     -webkit-animation: spin 1.5s infinite linear;
     -moz-animation: spin 1.5s infinite linear;
     -ms-animation: spin 1.5s infinite linear;
