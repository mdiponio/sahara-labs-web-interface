--- conflicted
+++ resolved
@@ -932,15 +932,7 @@
 	background-position: -157px 0px;
 }
 
-<<<<<<< HEAD
-.icon_drain{
-=======
-.icon_datafiles {
-	
-}
-
 .icon_drain {
->>>>>>> 2294707a
 	background-position: -183px 0px;
 }
 
