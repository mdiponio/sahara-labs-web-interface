@charset  UTF-8;

/* ----------------------------------------------------------------------------
 * --- Shake Table specific styles                                          ---
 * ---------------------------------------------------------------------------- */


#shake-table-anchor {
    height: 850px;
}

<<<<<<< HEAD
#knob-coil-1, #knob-coil-2 {
	width: 120px;
=======
#graph-displacement {
    top: 12.6% !important;
}

#switch-motor-on {
    left: 5% !important;
}

#switch-coils-on {
    left: 40% !important;
}

#slider-motor-speed .slider-text-label {
    background: rgba(247, 247, 247, 0.8) !important;
}

.window-skeuo #page-reset-button .button {
    width: 210%;
}

.window-skeuo .no-window-content .slider-container-horizontal {
    border: none;
    border-top: solid 1px #E6E3E3;
    margin: 15px 0px 0px 0px;
>>>>>>> af0a6338
}<|MERGE_RESOLUTION|>--- conflicted
+++ resolved
@@ -9,10 +9,6 @@
     height: 850px;
 }
 
-<<<<<<< HEAD
-#knob-coil-1, #knob-coil-2 {
-	width: 120px;
-=======
 #graph-displacement {
     top: 12.6% !important;
 }
@@ -37,5 +33,4 @@
     border: none;
     border-top: solid 1px #E6E3E3;
     margin: 15px 0px 0px 0px;
->>>>>>> af0a6338
 }