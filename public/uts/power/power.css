/**
 * Stylesheet for the Power Systems lab.
 */
 
/* ----------------------------------------------------------------------------
 * -- Changes to default rig page styles.                                    --
 * ---------------------------------------------------------------------------- */
  
#rigscriptcontainer {
	height: 960px;
} 

#sessioninfo {
	margin-top: 10px;
}

#warningmessage div {
	display: none;
}

/* ----------------------------------------------------------------------------
 * -- Page backing.                                                          --
 * ---------------------------------------------------------------------------- */

#backing-left {
	position: absolute;
	left: -185px;
	top: 155px;
	width: 190px;
	height: 755px;
	border-radius: 6px 0 0 6px;
	background-color: #333333;
	box-shadow: 0 0 3px #333333;
	z-index: 0;
}

#backing-center {
	position: absolute;
	left: 3px;
	top: 10px;
	width: 670px;
	height: 900px;
	border-radius: 6px 6px 6px 0;
	background-color: #333333;
	box-shadow: 0 0 3px #333333;
	margin-bottom: 20px;
	Z-index: 0;
}

#backing-title {
	font-family: ‘Lucida Console’, Monaco, 'Bitstream Vera Sans Mono', monospace;
	width: 100%;
	font-size: 18pt;
	text-align: center;
	color: #EEEEEE;
	padding: 7px 3px;
}

#backing-working {
	position: absolute;
	top: 10px;
	right: 10px;
}

#mode-loading {
	position: absolute;
	left: 285px;
	top: 100px;
	font-family: ‘Lucida Console’, Monaco, 'Bitstream Vera Sans Mono', monospace;
	color: #EEEEEE;
}

#back-button {
	background-color: #EEEEEE;
	left: 15px;
	top: 22px;
}

#back-button .ui-icon {
	float: left;
	margin-right: 5px;
}

/* ----------------------------------------------------------------------------
 * -- Mode Switch Widget                                                     --
 * ---------------------------------------------------------------------------- */
#lab-selection {
	position: absolute;
	left: 120px;
	top: 100px;
	list-style: none;
}

#lab-selection li.button {
	position: static;
	margin: 10px;
	width: 400px;
	text-align: left;
}

/* ----------------------------------------------------------------------------
 * -- LCD Widget                                                             --
 * ---------------------------------------------------------------------------- */
#power-systems-lab .lcd-box {
	position: absolute;
	width: 195px;
	height: 90px;
	z-index: 2;
	background-color: #F3F3F3;
	border-radius: 2px;
	border: 2px solid #000000;
	box-shadow: 0 0 1px #000000;
}

#power-systems-lab .multi-lcd-box {
	height: 150px;
}

#power-systems-lab .lcd-title {
	font-family: ‘Lucida Console’, Monaco, 'Bitstream Vera Sans Mono', monospace;
	width: 100%;
	text-align: center;
	font-size: 10pt;
	padding: 2px 0;
	border-bottom: 2px solid #000000;
}

#power-systems-lab .lcd-value {
	position: relative;
	width: 148px;
	height: 52px;
	margin: 6px;
	background-color: #C8C8C8;
	border: 1px solid #000000;
}

#power-systems-lab .multi-lcd-box .lcd-value {
	left: 33px;
}

#power-systems-lab .lcd-unit, #power-systems-lab .multi-lcd-label {
	width: 35px;
	text-align: center;
	font-family: ‘Lucida Console’, Monaco, 'Bitstream Vera Sans Mono', monospace;
	font-weight: bold;
}

#power-systems-lab .lcd-unit {
	position: absolute;
	top: 40px;
	right: 0px;
	font-size: 18pt;
}

#power-systems-lab .multi-lcd-label {
	position: absolute;
	font-size: 16px;
	left: 3px;
	margin-top: 20px;
}

#power-systems-lab .red-color {
	background-color: #E4B5B5;
}

#power-systems-lab .teal-color {
	background-color: #E8C8E8;
}

#power-systems-lab .green-color {
	background-color: #D0FFE4;
}

#power-systems-lab .yellow-color {
	background-color: #EFEFC5;
}

#power-systems-lab .amber-color {
	background-color: #E1D482;
}

/* ----------------------------------------------------------------------------
 * -- Seven Segment Display                                                  --
 * ---------------------------------------------------------------------------- */
#power-systems-lab .ssd-digit {
	position: relative;
	float: left;
	width: 27px;
	height: 50px;
	margin-top: 6px;
}

#power-systems-lab .ssd-digit-5 {
    margin-left: 1px;	
}

#power-systems-lab .ssd-digit-4 {
}

#power-systems-lab .ssd-digit-3 {
}

#power-systems-lab .ssd-digit-2 {
}

#power-systems-lab .ssd-digit-1 {
}

#power-systems-lab .ssd-seg {
	position: absolute;
}

#power-systems-lab .ssd-seg-on {
    background-image: url(images/ssd.png);
}


#power-systems-lab .ssd-horz-seg {
	width: 16px;
	height: 5px;
	background-position: -1px 22px;
}

#power-systems-lab .ssd-vert-seg {
	width: 5px;
	height: 16px;
	background-position: 15px 0px;
}

#power-systems-lab .ssd-seg-1 {
	top: 1px;
	left: 5px;
}

#power-systems-lab .ssd-seg-2 {
	top: 4px;
	left: 20px;
}
 
#power-systems-lab .ssd-seg-3 {
	top: 20px;
	left: 20px;
}
 
#power-systems-lab .ssd-seg-4 {
	top: 34px;
	left: 4px;
}
 
#power-systems-lab .ssd-seg-5 {
	top: 20px;
	left: 0px;
}
 
#power-systems-lab .ssd-seg-6 {
	top: 4px;
	left: 0px;
}
 
#power-systems-lab .ssd-seg-7 {
	top: 18px;
	left: 5px;
}

#power-systems-lab .ssd-dot {
	float: left;
	margin-top: 34px;
	width: 10px;
	height: 10px;
	background-image: url(images/ssd.png);
	background-position: -3px 9px;
}

#power-systems-lab .ssd-dot-on {
	
}

/* ----------------------------------------------------------------------------
 * -- Specific LCD Widget positions                                          --
 * ---------------------------------------------------------------------------- */
#power-systems-lab.lab1 #active-power {
	left: -175px;
	top: 300px;
}

#power-systems-lab.lab1 #apparent-power {
	left: -175px;
	top: 400px;
}

#apparent-power .lcd-unit {
	font-size: 14pt;
}

#power-systems-lab.lab1 #ln-voltage {
	left: -175px;
	top: 500px;
}

#power-systems-lab.lab1 #set-voltage {
	left: -175px;
	top: 600px;
}

#power-systems-lab.lab1 #reactive-power {
	left: 25px;
	top: 300px;
}

#reactive-power .lcd-unit {
	font-size: 12pt;
}

#power-systems-lab.lab1 #active-factor {
	left: 25px;
	top: 400px;
}

#power-systems-lab.lab1 #line-frequency {
	left: 25px;
	top: 500px;
}

#power-systems-lab.lab1 #set-frequency {
	left: 25px;
	top: 600px;
}

#power-systems-lab.lab1 #line-current {
	left: -175px;
	top: 200px;
}

#power-systems-lab.lab1 #active-power-2 {
	left: 265px;
	top: 300px;
}

#power-systems-lab.lab1 #apparent-power-2 {
	left: 265px;
	top: 400px;
}

#apparent-power-2 .lcd-unit {
	font-size: 14pt;
}

#power-systems-lab.lab1 #ln-voltage-2 {
	left: 265px;
	top: 500px;
}

#power-systems-lab.lab1 #reactive-power-2 {
	left: 465px;
	top: 300px;
}

#reactive-power-2 .lcd-unit {
	font-size: 12pt;
}

#power-systems-lab.lab1 #active-factor-2 {
	left: 465px;
	top: 400px;
}

#power-systems-lab.lab1 #line-current-2 {
	left: 465px;
	top: 500px;
}

#power-systems-lab.lab2 #import-export-reactive-power {
	width: 162px;
	top: 100px;
	left: 170px;
}

#power-systems-lab.lab2 #import-export-active-power {
	width: 162px;
	top: 100px;
	left: 432px;
}

#power-systems-lab.lab2 #line-current-3 {
	left: 25px;
	top: 340px;
}

#power-systems-lab.lab2 #apparent-power-3-scaled {
	left: -175px;
	top: 440px;
}

#apparent-power-3-scaled .lcd-unit {
	font-size: 11pt;
}

#power-systems-lab.lab2 #reactive-power-3-scaled {
	left: 25px;
	top: 440px;
}

#reactive-power-3-scaled .lcd-unit {
	font-size: 10pt;
}

#power-systems-lab.lab2 #active-factor-3 {
	left: -175px;
	top: 540px;
}

#power-systems-lab.lab2 #active-power-3-scaled {
	left: 25px;
	top: 540px;
}

#power-systems-lab.lab2 #pow-factor {
	left: -175px;
	top: 640px;
}

#power-systems-lab.lab2 #load-point {
	left: 25px;
	top: 640px;
}

#power-systems-lab.lab2 #gcb-line-frequency {
	right: 245px;
	top: 340px;
}

#power-systems-lab.lab2 #gcb-ln-voltage {
	right: 45px;
	top: 340px;
}

#power-systems-lab.lab2 #active-power-2 {
	right: 210px;
	top: 540px;
}

#power-systems-lab.lab2 #reactive-power-2 {
	right: 10px;
	top: 540px;
}

#reactive-power-2 .lcd-unit {
	font-size: 12pt;
}

#power-systems-lab.lab2 #apparent-power-2 {
	right: 210px;
	top: 640px;
}

#apparent-power-2 .lcd-unit {
	font-size: 14pt;
}

#power-systems-lab.lab2 #active-factor-2 {
	right: 10px;
	top: 640px;
}

#power-systems-lab.lab2 #ln-voltage-2 {
	right: 210px;
	top: 740px;
}

#power-systems-lab.lab2 #line-current-2 {
	right: 10px;
	top: 740px;
}

/* ----------------------------------------------------------------------------
 * -- Buttons                                                                --
 * ---------------------------------------------------------------------------- */
#power-systems-lab .button {
	font-family: ‘Lucida Console’, Monaco, 'Bitstream Vera Sans Mono', monospace;
	position: absolute;
	padding: 3px;
	border: 3px solid #EEEEEE;
	box-shadow: 0 0 1px #000000;
	border-radius: 2px;
	text-align: center;
	cursor: pointer;
}

#power-systems-lab .button:hover {
	box-shadow: 0 0 6px #EEEEEE;
}

#power-systems-lab .button-disabled {
	opacity: 0.3;
	color: #555555;
	cursor: default;
}

#power-systems-lab .button-disabled:hover {
	box-shadow: 0 0 1px #000000;
}

#power-systems-lab .button-unknown-state {
	background-color: #EEEEEE;
}

#power-systems-lab .button-on-state {
	background-color: #F75C5C;
}

#power-systems-lab .button-off-state {
	background-color: #D0FFE4;
}

#power-systems-lab .circ-button {
	width: 44px;
	height: 44px;
	border-radius: 30px;
}

#power-systems-lab .exclusive-button {
	position: absolute;
}

#power-systems-lab .exclusive-button .button {
	position: relative;
	margin: 25px 0;
}

#power-systems-lab .up-down-buttons {
	position: absolute;
	width: 165px;
}

#power-systems-lab .up-down-buttons .button {
	position: static;
	float: left;
	width: 40px;
	height: 20px;
	margin: 15px;
	background-color: #EEEEEE;
	font-weight: bold;
}

/** ---------------------------------------------------------------------------
 *  -- Button positions                                                      --
 *  --------------------------------------------------------------------------- */
#g-on {
	left: 10px;
	top: 90px
}

#cb1-on {
	left: 100px;
	top: 105px
}

#gcb-on {
	width: 60px;
	right: 120px;
	top: 105px
}

#r-load {
	top: 70px;
}

#l-load {
	top: 135px;
}

#c-load {
	top: 200px;
}

#power-systems-lab .load-button {
	right: 10px;
	width: 55px;
}

#trans-line {
	top: 40px;
	left: 300px;
	width: 140px;
}

#set-voltage-buttons {
	left: -159px;
	top: 715px;
	
}

#set-frequency-buttons {
	left: 42px;
	top: 715px;
}

#default-settings {
	left: -57px;
	top: 830px;
	width: 150px;
	height: 21px;
}

#closed-loop {
	left: 290px;
	top: 650px;
	width: 90px;
}

#power-systems-lab.lab2 #g-on  {
	left: -160px;
	top: 230px;
}

#power-systems-lab.lab2 #cb1-on {
	left: -70px;
	top: 240px;
}

#power-systems-lab.lab2  #trans-line-1 {
	left: 120px;
	top: 240px;
}

#power-systems-lab.lab2 #mcb-on {
	top: 130px;
	left: 345px;
}

#power-systems-lab.lab2 #gcb-on {
	top: 240px;
	left: 345px;
	width: 65px;
}

#power-systems-lab.lab2 #load-lab-2 {
	top: 230px;
	right: 40px;
	width: 150px;
}

#pow-factor-buttons {
	top: 755px;
	left: -160px;
}

#load-point-buttons {
	top: 755px;
	left: 43px;
}

#default-settings-2 {
	top: 863px;
	left: -68px;
}

/* ----------------------------------------------------------------------------
 * -- Panel graphics                                                         --
 * ---------------------------------------------------------------------------- */
#power-systems-lab .graphics {
	position: absolute;
	background-color: #EEEEEE;
}

#power-systems-lab .graphics-details {
	position: absolute;
	background-color: #E8C8E8;
}

#power-systems-lab .graphics-nobg {
	position: absolute;
}

#power-systems-lab .label-box {
	font-family: ‘Lucida Console’, Monaco, 'Bitstream Vera Sans Mono', monospace;
	text-align: center;
	padding: 5px;
	border-radius: 3px;
	box-shadow: 0 0 2px #000000;
}

#power-systems-lab .label-head {
	border-radius: 3px 3px 0 0;
	padding: 3px;
}

#power-systems-lab .h-line {
	height: 3px;
	box-shadow: 0 1px 0 #000000;
}

#power-systems-lab .v-line {
	width: 3px;
	box-shadow: 1px 0 0 #000000;
}

#power-systems-lab .arrow-head {
	position: absolute;
	width: 20px;
	height: 10px;
	background-image: url(images/arrow-head.png);
    background-repeat: no-repeat;
}

#graphics-pm1 {
	width: 150px;
	left: -150px;
	top: 167px;
}

#graphics-pm1-line-t {
	width: 210px;
	top: 190px;
	left: -175px;
}

#graphics-pm1-line-b {
	width: 190px;
	top: 290px;
	left: 32px;
}

#graphics-pm1-line-t-to-b {
	height: 97px;
	top: 193px;
	left: 32px;
}

#graphics-g-to-pm1 {
	height: 169px;
	top: 121px;
	left: 80px;
}

#graphics-g-to-cb1 {
	width: 34px;
	left: 66px;
	top: 118px;
	
}

#graphics-cb1-to-transformer {
	width: 30px;
	left: 175px;
	top: 118px;
}

#graphics-transformer-to-bus1 {
	width: 30px;
	left: 244px;
	top: 118px;
}

#graphics-pm2 {
	width: 150px;
	right: 25px;
	top: 267px;
}

#graphics-pm2-line {
	width: 397px;
	right: 12px;
	top: 290px;
}

#graphics-transformer {
	position: absolute;
	width: 60px;
	height: 60px;
	top: 94px;
	left: 201px;
	background-image: url(images/transformer.png);
	background-repeat: no-repeat;
}

#graphics-bus1 {
	width: 60px;
	left: 242px;
	top: 220px;
}

#graphics-bus1-l {
	height: 190px;
	left: 274px;
	top: 55px;
}

#graphics-bus1-r {
	height: 190px;
	left: 279px;
	top: 55px;
}

#graphics-bus1-to-trans1 {
	width: 18px;
	left: 282px;
	top: 90px;
}

#graphics-bus1-to-trans2 {
	width: 18px;
	left: 282px;
	top: 168px;
}
#graphics-trans1-to-bus2 {
	width: 18px;
	left: 440px;
	top: 90px;
}

#graphics-trans2-to-bus2 {
	width: 18px;
	left: 440px;
	top: 168px;
}

#graphics-bus2 {
	width: 60px;
	right: 180px;
	top: 220px;
}

#graphics-bus2-to-gcb {
	width: 17px;
	top: 130px;
	right: 192px;
}

#graphics-bus2-l {
	height: 190px;
	right: 214px;
	top: 55px;
}

#graphics-bus2-r {
	height: 190px;
	right: 209px;
	top: 55px;
}

#graphics-load-l {
	height: 220px;
	right: 100px;
	top: 25px;
}

#graphics-load-r {
	height: 240px;
	right: 95px;
	top: 25px;
}

#graphics-load-bus-load1 {
    width: 18px;
    right: 77px;
    top: 92px;	
}

#graphics-load-bus-load2 {
    width: 18px;
    right: 77px;
    top: 160px;	
}

#graphics-load-bus-load3 {
    width: 18px;
    right: 77px;
    top: 225px;	
}

#graphics-gcb-to-load-bus {
	width: 17px;
	right: 103px;
	top: 130px;
}

#graphics-set-voltage-line {
	width: 134px;
	top: 720px;
	left: -145px;
}

#graphics-set-voltage-to-lcd {
	height: 30px;
	top: 690px;
	left: -77px;
}

#graphics-set-freq-line {
	width: 134px;
	top: 720px;
	left: 57px;
}

#graphics-set-freq-to-lcd {
	height: 30px;
	top: 690px;
	left: 124px;
}

#graphics-default-settings {
	width: 203px;
	top: 780px;
	left: -77px;
}

#graphics-default-set-voltage {
	height: 40px;
	top: 740px;
	left: -77px;
}

#graphics-default-set-voltage-arrow {
	left: -86px;
	top: 734px;
}

#graphics-default-set-freq {
	height: 40px;
	top: 743px;
	left: 124px;
}

#graphics-default-set-freq-arrow {
	left: 115px;
	top: 734px;
}

#graphics-default-to-button {
	height: 40px;
	top: 783px;
	left: 23px;
}

#graphics-gen-details {
	top: 150px;
	left: 15px;
	height: 20px;
}

#graphics-trans-details {
	top: 150px;
	left: 204px;
	height: 20px;
}

#graphics-voltage-alert-2 {
	top: 60px;
	left: 275px;
	height: 20px;
	width: 200px;
	background-color: #E1D482;
	background-image: url(images/voltage-alert.png);
	background-repeat: no-repeat;
	background-position: 4px 4px;
}

#graphics-voltage-alert-to-mcb-2 {
	height: 40px;
	left: 382px;
	top: 90px;
}

#graphics-mcb-to-busbar-2 {
	height: 48px;
	left: 382px;
	top: 162px;
}

#graphics-busbar-to-gcb-2 {
	height: 25px;
	left: 382px;
	top: 215px;
}

#graphics-busbar-mcb-gcb-2.graphics {
	width: 140px;
	height: 8px;
	top: 210px;
	left: 310px;
	background-color: #E8C8E8;
}

#graphics-g-to-cb1-2 {
	left: -104px;
	top: 255px;
	width: 34px;
}

#graphics-cb1-to-trans-2 {
	left: 5px;
	top: 255px;
	width: 34px;
}

#graphics-trans-2 {
	width: 60px;
	height: 60px;
	top: 231px;
	left: 38px;
	background-image: url(images/transformer.png);
	background-repeat: no-repeat;
}
#graphics-trans-details-2 {
	left: 43px;
	top: 192px;
}

#graphics-gen-details-2.graphics-details {
	left: -160px;
	top: 170px;
	width: 70px;
	text-align: left;
}

#graphics-trans-to-gcb-2 {
	left: 81px;
	top: 255px;
	width: 39px;
}

#graphics-transline-to-gcb-2 {
	left: 276px;
	top: 255px;
	width: 69px;
}

#graphics-pm1-label-2 {
	left: -165px;
	top: 406px;
	height: 21px;
}

#graphics-pm1-lower-2 {
	left: -175px;
	top: 432px;
	width: 194px;
}

#graphics-pm1-lower-to-higher-2 {
	left: 18px;
	top: 332px;
	height: 103px;
}

#graphics-pm1-higher-2 {
	left: 21px;
	top: 332px;
	width: 202px;
}

#graphics-pm1-higher-2-to-meter-2 {
	left: 122px;
	top: 290px;
	height: 42px;
}

#graphics-pm1-meter-2 {
	left: 125px;
	top: 290px;
	width: 185px;
}

#graphics-meter-to-gcb-2 {
	left: 310px;
	top: 258px;
	height: 35px;
}

#graphics-pm3-label-2 {
	left: 243px;
	top: 307px;
	height: 21px;
}

#graphics-pm3-2 {
	left: 233px;
	top: 332px;
	width: 395px;
}

#graphics-pm3-to-gcb-2 {
	left: 382px;
	top: 273px;
	height: 59px;
}

#graphics-gcb-to-load-top-2 {
	right: 120px;
	top: 212px;
	width: 105px;
}

#graphics-gcb-to-load-vert-2 {
	right: 120px;
	top: 212px;
	height: 18px;
}

#graphics-pm2-2 {
	top: 532px;
	right: 12px;
	width: 397px;
}

#graphics-pm2-label-2 {
	top: 508px;
	right: 275px;
	height: 21px;
}

#graphics-pm2-to-load-up-2 {
	top: 255px;
	right: 25px;
	height: 277px;
}

#graphics-pm2-to-load-2 {
	right: 28px;
	top: 255px;
	width: 12px;
}

#graphics-set-voltage-line-2 {
	width: 134px;
	top: 760px;
	left: -145px;
}

#graphics-set-voltage-to-lcd-2 {
	height: 30px;
	top: 730px;
	left: -77px;
}

#graphics-set-freq-line-2 {
	width: 134px;
	top: 760px;
	left: 57px;
}

#graphics-set-freq-to-lcd-2 {
	height: 30px;
	top: 730px;
	left: 124px;
}

#graphics-default-settings-2 {
	width: 203px;
	top: 820px;
	left: -77px;
}

#graphics-default-set-voltage-2 {
	height: 40px;
	top: 780px;
	left: -77px;
}

#graphics-default-set-voltage-arrow-2 {
	left: -86px;
	top: 774px;
}

#graphics-default-set-freq-2 {
	height: 40px;
	top: 783px;
	left: 124px;
}

#graphics-default-set-freq-arrow-2 {
	left: 115px;
	top: 774px;
}

#graphics-default-to-button-2 {
	height: 33px;
	top: 823px;
	left: 23px;
}

#graphics-voltage-direction-2 {
	left: 30px;
	top: 120px;
	width: 120px;
	font-size: 10pt;
	background-color: #E1D482;
}

/* ----------------------------------------------------------------------------
 * -- Message box                                                            --
 * ---------------------------------------------------------------------------- */  

#power-systems-lab .message-box {
	position: absolute;
	width: 190px;
	border: 2px solid #EEEEEE;
	text-align: left;
	z-index: 100;
	opacity: 0.9;
	border-radius: 4px;
	cursor: pointer;
}

#power-systems-lab .message-box-error {
	background-color: #BA5454;
}

#power-systems-lab .message-box-info {
	background-color: #F8EC86;
}

#power-systems-lab .message-box-backing {
	background-color: #333333;
}

#power-systems-lab .message-box-text {
	padding: 6px;
	color: #EEEEEE;
	font-size: 10pt;
	opacity: 1;
}

#power-systems-lab .message-box-info .message-box-text {
	color: #000000;
}

#power-systems-lab .message-box-arrow {
	position: absolute;
	width: 12px;
	height: 12px;
}

#power-systems-lab .message-box-arrow-line {
	position: absolute;
}

#power-systems-lab .message-box-error .message-box-arrow-line  {
	background-color: #BA5454;
}

#power-systems-lab .message-box-info .message-box-arrow-line {
	background-color: #F8EC86;
}

#power-systems-lab .message-box-backing .message-box-arrow-line {
	background-color: #333333;
}

#power-systems-lab .message-box-arrow-left .message-box-arrow-line, 
#power-systems-lab .message-box-arrow-right .message-box-arrow-line,
#power-systems-lab .message-box-arrow-right-bottom .message-box-arrow-line {
	border-top: 2px solid #EEEEEE;
	border-bottom: 2px solid #EEEEEE;
	width: 1px;
}

#power-systems-lab .message-box-arrow-left {
	left: -10px;
	top: 5px;
}

#power-systems-lab .message-box-arrow-left .message-box-arrow-line0 {
	height: 12px;
	right: 2px;
	top: -1px;
}

#power-systems-lab .message-box-arrow-left .message-box-arrow-line1 {
	height: 10px;
	right: 3px;
	top: 0;
}

#power-systems-lab .message-box-arrow-left .message-box-arrow-line2 {
	height: 8px;
	right: 4px;
	top: 1px;
}

#power-systems-lab .message-box-arrow-left .message-box-arrow-line3 {
	height: 6px;
	right: 5px;
	top: 2px;
}

#power-systems-lab .message-box-arrow-left .message-box-arrow-line4 {
	height: 4px;
	right: 6px;
	top: 3px;
}

#power-systems-lab .message-box-arrow-left .message-box-arrow-line5 {
	height: 2px;
	right: 7px;
	top: 4px;
}

#power-systems-lab .message-box-arrow-left .message-box-arrow-line6 {
	height: 0px;
	right: 8px;
	top: 5px;
}

#power-systems-lab .message-box-arrow-left .message-box-arrow-line7 {
	height: 0px;
	right: 9px;
	top: 6px;
	border-bottom: none;
}

#power-systems-lab .message-box-arrow-right {
	right: -10px;
	top: 5px;
}

#power-systems-lab .message-box-arrow-right-bottom {
	right: -10px;
	bottom: 5px;
}

#power-systems-lab .message-box-arrow-right .message-box-arrow-line0,
#power-systems-lab .message-box-arrow-right-bottom .message-box-arrow-line0 {
	height: 12px;
	left: 2px;
	top: -1px;
}

#power-systems-lab .message-box-arrow-right .message-box-arrow-line1,
#power-systems-lab .message-box-arrow-right-bottom .message-box-arrow-line1 {
	height: 10px;
	left: 3px;
	top: 0;
}

#power-systems-lab .message-box-arrow-right .message-box-arrow-line2,
#power-systems-lab .message-box-arrow-right-bottom .message-box-arrow-line2 {
	height: 8px;
	left: 4px;
	top: 1px;
}

#power-systems-lab .message-box-arrow-right .message-box-arrow-line3,
#power-systems-lab .message-box-arrow-right-bottom .message-box-arrow-line3 {
	height: 6px;
	left: 5px;
	top: 2px;
}

#power-systems-lab .message-box-arrow-right .message-box-arrow-line4,
#power-systems-lab .message-box-arrow-right-bottom .message-box-arrow-line4 {
	height: 4px;
	left: 6px;
	top: 3px;
}

#power-systems-lab .message-box-arrow-right .message-box-arrow-line5,
#power-systems-lab .message-box-arrow-right-bottom .message-box-arrow-line5 {
	height: 2px;
	left: 7px;
	top: 4px;
}

#power-systems-lab .message-box-arrow-right .message-box-arrow-line6,
#power-systems-lab .message-box-arrow-right-bottom .message-box-arrow-line6 {
	height: 0px;
	left: 8px;
	top: 5px;
}

#power-systems-lab .message-box-arrow-right .message-box-arrow-line7,
#power-systems-lab .message-box-arrow-right-bottom .message-box-arrow-line7 {
	height: 0px;
	left: 9px;
	top: 6px;
	border-bottom: none;
}


#power-systems-lab .message-box-arrow-top-left .message-box-arrow-line, 
#power-systems-lab .message-box-arrow-top-center .message-box-arrow-line {
	border-left: 2px solid #EEEEEE;
	border-right: 2px solid #EEEEEE;
	height: 1px;
}

#power-systems-lab .message-box-arrow-top-center {
	left: 90px;
	top: -10px;
}

#power-systems-lab .message-box-arrow-top-left {
	left: 20px;
	top: -10px;
}

#power-systems-lab .message-box-arrow-top-left .message-box-arrow-line0,
#power-systems-lab .message-box-arrow-top-center .message-box-arrow-line0 {
	width: 12px;
	bottom: 2px;
	left: -1px;
}

#power-systems-lab .message-box-arrow-top-left .message-box-arrow-line1,
#power-systems-lab .message-box-arrow-top-center .message-box-arrow-line1 {
	width: 10px;
	bottom: 3px;
	left: 0;
}

#power-systems-lab .message-box-arrow-top-left .message-box-arrow-line2,
#power-systems-lab .message-box-arrow-top-center .message-box-arrow-line2 {
	width: 8px;
	bottom: 4px;
	left: 1px;
}

#power-systems-lab .message-box-arrow-top-left .message-box-arrow-line3,
#power-systems-lab .message-box-arrow-top-center .message-box-arrow-line3 {
	width: 6px;
	bottom: 5px;
	left: 2px;
}

#power-systems-lab .message-box-arrow-top-left .message-box-arrow-line4,
#power-systems-lab .message-box-arrow-top-center .message-box-arrow-line4 {
	width: 4px;
	bottom: 6px;
	left: 3px;
}

#power-systems-lab .message-box-arrow-top-left .message-box-arrow-line5,
#power-systems-lab .message-box-arrow-top-center .message-box-arrow-line5 {

	width: 2px;
	bottom: 7px;
	left: 4px;
}

#power-systems-lab .message-box-arrow-top-left .message-box-arrow-line6,
#power-systems-lab .message-box-arrow-top-center .message-box-arrow-line6 {

	width: 0px;
	bottom: 8px;
	left: 5px;
}

#power-systems-lab .message-box-arrow-top-left .message-box-arrow-line7,
#power-systems-lab .message-box-arrow-top-center .message-box-arrow-line7 {
	width: 0px;
	bottom: 9px;
	left: 6px;
	border-right: none;
}

/* ----------------------------------------------------------------------------
 * -- Cameras                                                                --
 * ---------------------------------------------------------------------------- */
#camera-button {
	background-color: #EEEEEE;
	left: 90px;
	top: 22px;
}

#camera-button span {
	float: left;
	margin-right: 10px;
}

#camera-formats {
	float: right;
	font-size: 0.9em;
	color: #606060;
	margin-bottom: 8px;
}

#camera-formats span {
	display: inline-block;
	padding: 3px;
	border: 1px solid #CCCCCC;
	border-radius: 3px;
	cursor: pointer;
}

#camera-formats span:hover {
	background-color: #F6F7F7;
	box-shadow: 0 0 2px #CCCCCC;
}

#camera-formats .camera-format-selected {
	color: #000000;
	border-color: #000000;
	background-color: #EFEFEF;
}

#camera-box {
	clear: both;
	background-color: #333333;
	border-radius: 6px;
	box-shadow: 0 0 3px #333333;
}

#camera-dialog .camera-resizing {
	opacity: 0.7;
}

/* ----------------------------------------------------------------------------
 * -- Alarm indicator.                                                       --
 * ---------------------------------------------------------------------------- */
#alarm-indicator {
	position: absolute;
	top: 870px;
	right: 15px;
	width: 100px;
}

#alarm-indicator div {
	float: left;
}

#alarm-indicator .alarm-text {
	margin: 0 auto;
	font-family: ‘Lucida Console’,Monaco,'Bitstream Vera Sans Mono',monospace;
}

#alarm-indicator .alarm-led {
	margin: 1px 5px 0 5px;
}

.alarm-led {
	position: relative;
	width: 15px;
	height: 15px;
	border-radius: 9px;
	box-shadow: 0 0 2px #AAA;
	border: 1px solid #AAA;
}

.alarm-off {
	background-color: #CCCCCC;
	background-image: radial-gradient(circle, #EFEFEF 25%, #AAA);
	background-image: -moz-radial-gradient(circle, #EFEFEF 25%, #AAA);
	background-image: -webkit-radial-gradient(circle, #EFEFEF 25%, #AAA);
	background-image: -o-radial-gradient(circle, #EFEFEF 25%, #AAA);
	background-image: -ms-radial-gradient(circle, #EFEFEF 25%, #AAA);
}

.alarm-on {
	background-color: #F75C5C;
	border: 1px solid #BB1E1E;	
}

#alarm-list {
	list-style: none;
	padding: 5px;
}

#alarm-list li {
	display: block;
	clear: both;
	height: 24px;
}

#alarm-list .alarm-led {
	float: left;
<<<<<<< HEAD
=======
	margin-right: 10px;
}

/* ----------------------------------------------------------------------------
 * -- Alarm indicator.                                                       --
 * ---------------------------------------------------------------------------- */
#alarm-indicator {
	position: absolute;
	top: 870px;
	right: 15px;
	width: 100px;
}

#alarm-indicator div {
	float: left;
}

#alarm-indicator .alarm-text {
	margin: 0 auto;
	font-family: ‘Lucida Console’,Monaco,'Bitstream Vera Sans Mono',monospace;
}

#alarm-indicator .alarm-led {
	margin: 1px 5px 0 5px;
}

.alarm-led {
	position: relative;
	width: 15px;
	height: 15px;
	border-radius: 9px;
	box-shadow: 0 0 2px #AAA;
	border: 1px solid #AAA;
}

.alarm-off {
	background-color: #CCCCCC;
	background-image: radial-gradient(circle, #EFEFEF 25%, #AAA);
	background-image: -moz-radial-gradient(circle, #EFEFEF 25%, #AAA);
	background-image: -webkit-radial-gradient(circle, #EFEFEF 25%, #AAA);
	background-image: -o-radial-gradient(circle, #EFEFEF 25%, #AAA);
	background-image: -ms-radial-gradient(circle, #EFEFEF 25%, #AAA);
}

.alarm-on {
	background-color: #F75C5C;
	border: 1px solid #BB1E1E;	
}

#alarm-list {
	list-style: none;
	padding: 5px;
}

#alarm-list li {
	display: block;
	clear: both;
	height: 24px;
}

#alarm-list .alarm-led {
	float: left;
>>>>>>> f431c10b
	margin-right: 5px;
}
<|MERGE_RESOLUTION|>--- conflicted
+++ resolved
@@ -1564,8 +1564,6 @@
 
 #alarm-list .alarm-led {
 	float: left;
-<<<<<<< HEAD
-=======
 	margin-right: 10px;
 }
 
@@ -1628,6 +1626,5 @@
 
 #alarm-list .alarm-led {
 	float: left;
->>>>>>> f431c10b
 	margin-right: 5px;
 }
