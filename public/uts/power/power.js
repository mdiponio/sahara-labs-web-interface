--- conflicted
+++ resolved
@@ -263,11 +263,7 @@
 		this.widgets.push(new LCD(this, "active-power-2",   "Active Power",   "W",   1, "teal-color"));
 		this.widgets.push(new LCD(this, "apparent-power-2", "Apparent Power", "VA",  1, "green-color"));
 		this.widgets.push(new LCD(this, "ln-voltage-2",     "L - N Voltage",  "V",   1, "teal-color"));
-<<<<<<< HEAD
-		this.widgets.push(new LCD(this, "reactive-power-2", "Reactive Power", "Var", 2, "red-color"));
-=======
 		this.widgets.push(new LCD(this, "reactive-power-2", "Reactive Power", "Var", 1, "red-color"));
->>>>>>> f431c10b
 		this.widgets.push(new LCD(this, "line-current-2",   "Line Current",   "A",   3, "red-color"));
 		
 		o = new LCD(this, "active-factor",    "Active Factor",  "Lg",   2, "yellow-color");
@@ -312,13 +308,8 @@
 			else return true;
 		};
 		o.checkRange = function(val) {
-<<<<<<< HEAD
-			if      (val < 200) return -1; // INTERLOCK: Value too small
-			else if (val > 260) return 1;  // INTERLOCK: Value too large     
-=======
 			if      (val < 230) return -1; // INTERLOCK: Value too small
 			else if (val > 250) return 1;  // INTERLOCK: Value too large     
->>>>>>> f431c10b
 			else return 0; // Value in range
 		};
 		this.widgets.push(o);
@@ -338,13 +329,8 @@
 			else return true;
 		};
 		o.checkRange = function(val) {
-<<<<<<< HEAD
-			if (val < 45) return -1;     // INTERLOCK: Value too small
-			else if (val > 53) return 1; // INTERLOCK: Value too large
-=======
 			if (val < 48) return -1;     // INTERLOCK: Value too small
 			else if (val > 52) return 1; // INTERLOCK: Value too large
->>>>>>> f431c10b
 			else return 0;               // Value in range
 		};
 		this.widgets.push(o);
@@ -1400,8 +1386,6 @@
  */
 UpDownButton.prototype.checkPreconditions = function() { return true; };
 
-<<<<<<< HEAD
-=======
 /**
  * Checks if there are any preconditions preventing this buttons values 
  * being changed. Returns true if the value can successfully be changed,
@@ -1409,7 +1393,6 @@
  */
 UpDownButton.prototype.checkPreconditions = function() { return true; };
 
->>>>>>> f431c10b
 /** 
  * Checks a value to ensure it is in an acceptable range. Returns 0 if the value 
  * is in range, -1 if the value is less than or at the low limit or 1 if the value
@@ -1878,7 +1861,6 @@
 	this.$box.css({
 		width: this.width,
 		height: this.height
-<<<<<<< HEAD
 	});
 	
 	this.$dialog.dialog("option", {
@@ -1886,15 +1868,6 @@
 		height: this.height + 105
 	});
 	
-=======
-	});
-	
-	this.$dialog.dialog("option", {
-		width: this.width + 25,
-		height: this.height + 105
-	});
-	
->>>>>>> f431c10b
 	/* Remove the resizing display. */
 	this.$box.removeClass("camera-resizing");
 	
