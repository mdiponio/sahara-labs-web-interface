/**
 * Web User Interface Widget Library.
 * 
 * @author Michael Diponio <michael.diponio@uts.edu.au>
 * @author Jesse Charlton <jesse.charlton@uts.edu.au>
 * @date 18th November 2013
 */

/* ============================================================================
 * == Globals (must be set configured in implementations                     ==
 * ============================================================================ */

/** Global definitions. */
Globals = {
    /** @global Theme enumeration. */
    THEMES: {
       /** Flat theme, grey and black; clean and functional. */
       flat: 'flat',
       
       /** Skeuomorphic design, designed from real world. */
       skeuo: 'skeuo',
    },
        
    /** @static {string} Prefix for cookies. */
    COOKIE_PREFIX: undefined, 
    
    /** @static {string} Rig Client controller. */
    CONTROLLER: undefined,
    
    /** @static {string} Default theme is flat. */
    THEME: 'flat'
};

/**
 * Web application. 
 *
 * @param {object} config configuration option
 * @config {string} [anchor] where the display is anchored to the screen
 * @config {array} [widgets] list of widgets that are on the page
 * @config {boolean} [windowToggle] whether to show the widget toggle list to allow windows \
 *                                  to be closed (default off)
 * @config {string} [controller] controller used to interact with the Rig Client
 * @config {string} [dataAction] action to request to pull data from the server (default data)
 * @config {integer} [dataDuration] duration of graph data to request in seconds (default 60)
 * @config {integer} [dataPeriod] period of graph data to request in milliseconds (default 100)
 * @config {integer} [pollPeriod] how often to poll server data in milliseconds (default 3000)
 * @config {integer} [errorPeriod] how long to wait after receiving errored data before \
 *                          requesting again in milliseconds (default 10000)
 * @config {string} [theme] display theme (default 'flat')
 * @config {string} [cookie] cookie prefix (default anchor id) 
 */
function WebUIApp(config)
{
    /** @private {object} Configuration object. */
    this.config = config;
    
    /** @private {jQuery} Interface anchor. */
    this.$anchor = undefined;
    
    /** @private {WindowManager} Page container. */
    this.display = new WindowManager(this.config.anchor + "-container", {
        widgets: this.config.widgets,
        windowToggle: this.config.windowToggle
    });;
    
    /** @private {boolean} Whether a data error has occurred. */
    this.dataError = false;
    
    /** @private {GlobalError} Global error display. */
    this.errorDisplay = new GlobalError();
    
    /* Set default options. */
    if (this.config.windowToggle === undefined) this.config.windowToggle = false;
    if (this.config.dataAction === undefined) this.config.dataAction = "data";
    if (this.config.dataDuration === undefined) this.config.dataDuration = 60;
    if (this.config.dataPeriod === undefined) this.config.dataPeriod = 100;
    if (this.config.pollPeriod === undefined) this.config.pollPeriod = 3000;
    if (this.config.errorPeriod === undefined) this.config.errorPeriod = 10000;
    if (this.config.theme === undefined) this.config.theme = Globals.THEMES.flat;
    if (this.config.cookie === undefined) this.config.cookie = this.config.anchor;
    
    return this;
}

/**
 * Perform setup of the application.
 */
WebUIApp.prototype.setup = function() {
    /* Validation of mandatory options. */
    if (!this.config.controller) throw "Rig Client controller not set.";
    if (!this.config.anchor) throw "Page anchor not configured.";
    if (!this.config.widgets) throw "No widgets added to the interface.";
    
    Globals.CONTROLLER = this.config.controller;
    Globals.COOKIE_PREFIX = this.config.cookie;
    Globals.THEME = this.config.theme;

    return this;
};

/** 
 * Run the web application. 
 */
WebUIApp.prototype.run = function() {
    /* Setup display. */
    this._setupDisplay();
       
    /* Start retrieving data. */
    this._acquireLoop();
    
    return this;
};

/**
 * Setup the display.
 */
WebUIApp.prototype._setupDisplay = function() {
    if ((this.$anchor = $(this.config.anchor)).length == 0)
    {
        throw "Anchor " + this.config.anchor + " not found on the page.";
    }
    
    this.display.init(this.$anchor);
};

/**
 * Acquisition main loop.
 */
WebUIApp.prototype._acquireLoop = function() {
    var thiz = this;

    $.ajax({
        url: "/primitive/mapjson/pc/" + this.config.controller + "/pa/" + this.config.dataAction,
        data: {
            period: this.config.dataPeriod,
            duration: this.config.dataDuration,
            from: 0,     // For now we are just asked for the latest data
        },
        success: function(data) {
            thiz._processData(data);
            setTimeout(function() { thiz._acquireLoop(); }, thiz.config.pollPeriod);
        },
        error: function(data) {
            thiz._errorData('Connection error.');
            setTimeout(function() { thiz._acquireLoop(); }, thiz.config.errorPeriod);
        }
    });
};

/**
 * Processes a successfully received data packet.  
 * 
 * @param {object} data data packet
 */
WebUIApp.prototype._processData = function(data) {
    /* A data packet may specify an error so we make need to make this into an 
     * error message. */

    /* AJAX / Primitive / validation error. */
    if (!(data['success'] == undefined || data['success'])) return this._errorData(data['errorReason']);

    /* Hardware communication error. */
    if (data['system-err'] != undefined && data['system-err']) return this._errorData('Hardware communication error.');

    /* Seems like a good packet so it will be forwarded to the display to
     * render its contents and any error states will be cleared. */
    if (this.dataError)
    {
        this.dataError = false;
        this.display.unblur();
        this.errorDisplay.clearError();
    }
    
    this.display.consume(data);
};

/**
 * Processes an errored communication. 
 * 
 * @param {string}  msg error message
 */
WebUIApp.prototype._errorData = function(msg) {    
    if (!this.dataError)
    {
        /* Going into errored state, display error message. */
        this.dataError = true;
        this.display.blur();
    }

    this.errorDisplay.displayError(msg);
};

/* ============================================================================
 * == Base widget                                                            ==
 * ============================================================================ */

/**
 * Base class widgets that comprise a web user interface.
 * 
 * @constructor
 * @param {string} id the identifier of this widget
 * @param {object} config configuration of widget
 * @config {boolean} [windowed]            whether this widget is enclosed in a window frame (default false)
 * @config {string}  [title]               the title of this widget
 * @config {string}  [icon]                class for icon sprite
 * @config {array}   [classes]             list of classes to add for the container of this box
 * @config {integer} [width]               width of widget in px
 * @config {integer} [height]              height of widget in px
 * @config {integer} [left]                left absolute position of widget in px (default auto position)
 * @config {integer} [top]                 top absolute position of widget in px (default auto position)
 * @config {boolean} [resizable]           whether this widget should be resizable (default false)
 * @config {integer} [minWidth]            minimum width of widget if resizable
 * @config {integer} [minHeight]           minimum height of widget if resizable
 * @config {boolean} [preserveAspectRatio] whether aspect ratio should be kept if resizable (default false)
 * @config {boolean} [expandable]          whether this widget should be expandable (default false)
 * @config {boolean} [draggable]           whether this widget should be draggable (default false)
 * @config {boolean} [shadeable]           whether this widget should be shadeable (default false)
 * @config {boolean} [closeable]           whether this widget should be closeable (default false) 
 * @config {string}  [tooltip]             tooltip to show on hover (optional)
 */
function Widget(id, config)
{
    /** @protected {String} Identifier of widget */
    this.id = id;

    /** @protected {jQuery} The jQuery object of the outermost element of this widget. 
     *  This is to be set by the 'init' method and cleared by the 'destroy' method. */
    this.$widget = null;
    
    /** @protected {object} Display options. */
    this.config = config ? config : { };
    if (!this.config.classes) this.config.classes = [ ];
    
    /** @private {object} Window management properties. */
    this.window = {
        shown:    undefined, // Whether the widget is being shown
        width:    undefined, // The width of this window
        height:   undefined, // The height of this window
        left:     undefined, // Left position of this window
        top:      undefined, // Top position of this window
        zin:      undefined, // Z-Index of this window 
        shaded:   undefined, // Whether this window is shaded
        expanded: undefined  // Whether this window is expanded
    };
}

/* ----- WIDGET LIFE CYCLE ---------------------------------------------------- */

/** 
 * Adds the widget to the page and sets up any widgets event handlers.
 * 
 * @param {jQuery} container to add this widget to
 */
Widget.prototype.init = function($container) {
    throw "Widget->init not implemented.";
};

/** 
 * Method which is provided with data from the server. The data object is the 
 * return from /data operation and is a map of the response keys and objects. 
 * 
 * @param {object} data data object
 */
Widget.prototype.consume = function(data) { };

/** 
 * Removes the widget from the page and cleans up all registered
 * events handlers. 
 */
Widget.prototype.destroy = function() {     
    if (this.$widget) this.$widget.remove();
    $(document).unbind("keypress.widget-" + this.id);
};

/* ----- WIDGET EVENT CALLBACKS ----------------------------------------------- */

/**
 * Event callback if an error has occurred and the widget should provide
 * a view that indicates something is amiss. An example of a possible error
 * is an error was received in server data polling.
 */
Widget.prototype.blur = function() { };

/**
 * Event callback to notify a previous blur can be cleared.
 */
Widget.prototype.unblur = function() { };

/** 
 * Event callback that is invoked when the widget is resized. This is called 
 * multiple times during resizing should be a speedy operation.
 * 
 * @param width the new widget width
 * @param height the new widget height
 */
Widget.prototype.resized = function(width, height) { };

/**
 * Event callback that is invoked when the widget has finished resizing. 
 * 
 * @param width the final widget width
 * @param height the final widget height
 */
Widget.prototype.resizeStopped = function(width, height) { };

/**
 * Event callback that is invoked when the widget has been dragged. 
 * 
 * @param xpos the new x coordinate from its enclosing container
 * @param ypos the new y coordinate from its enclosing container
 */
Widget.prototype.dragged = function(xpos, ypos) { };

/* ----- WIDGET COMMON BEHAVIOURS AND DISPLAY GENERATION ---------------------- */

/** Message types. */
Widget.MESSAGE_TYPE = {
    error: 'error',
    info: 'info'
};

/** Arrow positions. */
Widget.MESSAGE_INDICATOR = {
    left: 'left',
    right: 'right',
    rightBottom: 'right-bottom',
    topLeft: 'top-left',
    topCenter: 'top-center'
};

/** 
 * Adds a message to the page. 
 * 
 * @param {string} message the message to display
 * @param {string} type the message type, this should be a value from MESSAGE_TYPE
 * @param {integer} xpos left absolute coordinate
 * @param {integer} ypos top absolute coordinate
 * @param {string} arrow the arrow position, this should be a value from MESSAGE_INDICATOR
 */
Widget.prototype.addMessage = function(message, type, xpos, ypos, arrow) {
    var $box, i, aniIn, bs = 1, up = true, html = 
        "<div class='message-box message-box-" + type + " message-box-in1' style='left:" + xpos + "px; top:" + ypos + "px'>" +
            "<div class='message-box-text'>" + message + "</div>" +
            "<div class='message-box-arrow message-box-arrow-" + arrow + "'>";

    for (i = 0; i < 8; i++)
    {
        html += "<div class='message-box-arrow-line message-box-arrow-line" + i + "'></div>";
    }

    html += "</div>" +
        "</div>";

    $box = this.$widget.append(html).children(':last');

    /* Throb box shadow around message box. */
    aniIn = setInterval(function() {
        if (bs == 0 || bs == 12) up = !up;
        $box.css("box-shadow", "0 0 " + (up ? bs++ : bs--) + "px #AAAAAA");
    }, 120);

    /* Remove box on click. */
    $box.click(function() {
        clearInterval(aniIn);
        $box.remove();
    });
};

/**
 * Removes messages from this page.
 */
Widget.prototype.removeMessages = function() {
    this.$widget.find(".message-box").remove();
};

/**
 * Moves the widget to the specified coordinates.
 * 
 * @param {integer} xpos x (left) position
 * @param {integer} ypos y (top) position
 */
Widget.prototype.moveTo = function(xpos, ypos) {
    this.$widget.css({
        left: xpos,
        top: ypos
    });

    /* Moving is equivalent to dragging, so the dragged event should be fired
     * in case any special handling needs to occur. */
    this.dragged(xpos, ypos);
};

/**
 * Shades the widget which hides the widget contents only showing the title.
 *
 * @param shadeCallback runs a callback function after the shade animation has completed
 */
Widget.prototype.toggleWindowShade = function(shadeCallback) {
    if (shadeCallback && typeof(shadeCallback) === "function") {
        this.$widget.find(".window-content").slideToggle('fast');
        this.$widget.find(".window-header").toggleClass("window-header-shade", "slide", function() {
            shadeCallback();
        });
        this.$widget.css("width", this.$widget.width());
    }
    else
    {
        this.$widget.find(".window-content").slideToggle('fast');
        this.$widget.find(".window-header").toggleClass("window-header-shade", "slide");
        this.$widget.css("width", this.$widget.width());
    }

    if (!this.window.shaded)
    {
        this.$widget.css("height", 'auto');
        
        /* Changing shaded icon */
        this.$widget.find(".window-shade").toggleClass('ui-icon-minus ui-icon-triangle-1-s');

        /* Disable resizing when shaded */
        this.$widget.find('.ui-resizable-handle').css('display', 'none');
    }
    else
    {
        /* Changing shaded icon */
        this.$widget.find(".window-shade").toggleClass('ui-icon-minus ui-icon-triangle-1-s');

        /* Enable resizing */
        this.$widget.find('.ui-resizable-handle').css('display', 'block');
    }

    this.window.shaded = !this.window.shaded;
    this._storeState();
};

/** The expanded width of an expanded, resizable widget. */
Widget.EXPANDED_WIDTH = 800;

/** The maximum expanded height of an expanded, resizable widget. */
Widget.MAX_EXPANDED_HEIGHT = 500;

/**
 * Toggles the window expand state which makes the widget take a prominent 
 * position on the interface. 
 */
Widget.prototype.toggleWindowExpand = function() {
    var thiz = this;
    /* Prevents expanding of a shaded widget */
    if (this.window.shaded === true) {
        this.toggleWindowShade(function() {
            thiz.toggleWindowExpand();
        });
    }
    else
    {
        if (this.window.expanded)
        {
            if (this.$widget.hasClass("ui-resizable"))
            {
                this.$widget.width(this.window.width);
                this.$widget.height(this.window.height);
                this.resized(this.window.width, this.window.height);
                this.resizeStopped(this.window.width, this.window.height);
            }

            /* Moving the widget back to its original position. */
            this.$widget.css({
                left: this.window.left,
                top:  this.window.top,
                zIndex: this.window.zin
            }); 

            /* Changing expanded icon */
            this.$widget.find(".window-expand").toggleClass('ui-icon-arrow-4-diag ui-icon-newwin'); 
        }
        else
        {
            var width = this.window.width = this.$widget.width(),
                height = this.window.height = this.$widget.height(),
                p = this.$widget.position(),
                zin = this.window.zin = this.$widget.zIndex();

            this.window.left = p.left;
            this.window.top = p.top;

            if (this.$widget.hasClass("ui-resizable"))
            {
                /* We can resize the widget so we will make it larger. */
                height = Widget.EXPANDED_WIDTH / width * height;
                width = Widget.EXPANDED_WIDTH;

                /* If the height is larger than the width, we want to scale the 
                * widget so it first better. */
                if (height > Widget.MAX_EXPANDED_HEIGHT)
                {
                    height = Widget.MAX_EXPANDED_HEIGHT;
                    width = Widget.MAX_EXPANDED_HEIGHT / this.window.height * this.window.width;
                }

                this.$widget.width(width);
                this.$widget.height(height);
                this.resized(width, height);
                this.resizeStopped(width, height);
            }

            /* We want the expanded widget to have the highest z-Index. */
            this.$widget.parent().find(".window-wrapper").each(function(i) {if ($(this).zIndex() > zin) zin = $(this).zIndex(); });

            /* Move the widget to a central position. */
            this.$widget.css({
                left: this.$widget.parent().parent().width() / 2 - width / 2,
                top: 100,
                zIndex: zin + 100
            });

            /* Changing expanded icon */
            this.$widget.find(".window-expand").toggleClass('ui-icon-arrow-4-diag ui-icon-newwin');
        }

        this.$widget.toggleClass("window-expanded");
        this.window.expanded = !this.window.expanded;
        this._storeState();
    }
};

/* ----- UTILITY METHODS ------------------------------------------------------ */

/**
 * Generates the common styled widget box.
 * 
 * @param {string} contents of widget 
 * @return {jQuery} node of the generated box that has been appended to the page
 */
Widget.prototype._generate = function($container, html) {
    if (this.config.windowed)
    {
        this.$widget = $container.append(
          "<div class='window-wrapper window-" + Globals.THEME + " " + 
                      (this.config.classes ? this.config.classes.join(' ') : "") + "' id='" + this.id + "' " +
                      "style='" +
                          (this.config.height ? "height:" + this.config.height + "px;" : "") +
                          (this.config.width ? "width:" + this.config.width + "px;" : "") +
                          (this.config.left ? "left:" + this.config.left + "px;" : "") +
                          (this.config.top ? "top:" + this.config.top + "px;" : "") +
                      "'>" +
              "<div class='window-header'>" +
                  (this.config.icon ? "<span class='window-icon icon_"+ this.config.icon + "'></span>" : "")+
                  (this.config.title ? "<span class='window-title'>" + this.config.title + "</span>" : "") +
                  (this.config.closeable ? "<span class='window-close ui-icon ui-icon-close'></span>" : "") +
                  (this.config.shadeable ? "<span class='window-shade ui-icon ui-icon-minus'></span>" : "") + 
                  (this.config.expandable ? "<span class='window-expand ui-icon ui-icon-arrow-4-diag'></span>" : '') +             
              "</div>" +
              "<div class='window-content'>" + 
                  html +
              "</div>" +
          "</div>"
        ).children().last();
        
        var thiz = this;
        
        if (this.config.expandable) this.$widget.find(".window-expand").click(function() { thiz.toggleWindowExpand(); });
        if (this.config.shadeable)
        {
            this.$widget.find(".window-shade").click(function() { thiz.toggleWindowShade(); });
            this.$widget.find(".window-header").dblclick(function() { thiz.toggleWindowShade(); });
        }
        if (this.config.closeable) this.$widget.find(".window-close").click(function() { thiz.destroy(); });
        
        $(document).bind("keypress.widget-" + this.id, function(e) {
           switch (e.keyCode) 
           {
               case 27:
                   if (thiz.isExpanded) thiz.toggleWindowExpand();
                   break;
           }
        });
        
        if (this.config.draggable) this._makeDraggable(this.$widget);
        if (this.config.resizable) this._makeResizable(this.$widget);
    }
    else
    {
        this.$widget = $container.append(
            "<div id='"+ this.id + "' class='no-window-content " + 
                    (this.config.classes ? this.config.classes.join(' ') : "") + "' style='" +
                        (this.config.width ? "width:" + this.config.width + "px;" : "") + 
                        (this.config.height ? "height:" + this.config.height + "px;" : "") +
                        (this.config.left ? "left:" + this.config.left + "px;" : "") +
                        (this.config.top ? "top:" + this.config.top + "px;" : "") +
                    "'>" + 
                html +
            "</div>"
        ).children().last();
    }
    
    if (this.config.tooltip) this._addTooltip(this.$widget);
    return this.$widget;
};

/** @global Tooltip timeout period. */
Widget.TOOLTIP_TIMEOUT = 2000;

/** @static {boolean} Whether to show tooltips. */
Widget.showTooltips = true;

/**
 * Adds a widget tooltip.
 * 
 * @param {jQuery} $w widget
 */
Widget.prototype._addTooltip = function($w) {
    var mousein = false, thiz = this;
    
    $w.mouseenter(function(e) {
        if (!Widget.showTooltips) return;

        mousein = true;
        if (thiz.$widget.children(".message-box").length == 0) setTimeout(function() {
            if (mousein)
            {
                display = true;
                thiz.addMessage(thiz.config.tooltip, Widget.MESSAGE_TYPE.info, 
                        $w.width() - 40, $w.height() - 10, Widget.MESSAGE_INDICATOR.topLeft);
            }
        }, Widget.TOOLTIP_TIMEOUT);
    }).mouseleave(function() {
        mousein = false;
    });
};

/** Whether the z-index fix has been applied. */
Widget._hasZIndexFix = false;

/**
 * Enables this widget to be draggable.
 * 
 * @param {jQuery} $w widget
 */
Widget.prototype._makeDraggable = function($w) {
        
    /* Adds the CSS for the draggable widgets */
    $w.addClass('draggable');
    $w.find('.window-header').addClass('draggable-header');
   
    if (this.window.left && this.window.top && this.window.zin) 
    {
        /* We have stored previously, dragged state so we will restore it. */
        $w.css({
                    left: this.window.left, 
                    top: this.window.top,
                    zIndex: this.window.zin
                });
        try
        {
            this.dragged(this.window.left, this.window.top);
        }
        catch (e) { }
    }
    
    /* Enables dragging on the widgets 'window-wrapper' class */
    var thiz = this;
    $w.draggable({
        snap: true,
        snapTolerance: 5,
        stack: '.window-wrapper, .tab-wrapper',
        increaseZindexOnmousedown: true,
        distance: 10,
        handle: '.draggable-header',
        stop: function() {
            var p = $(this).position();
            thiz.window.left = p.left;
            thiz.window.top = p.top;
            thiz.window.zin = $(this).zIndex();
            thiz._storeState();
            
            /* Invoke event handler. */
            thiz.dragged(p.left, p.top);
        }
    });

    if (!Widget._hasZIndexFix)
    {
        /* Enables increase Z-index on mouse down. */   
        $.ui.plugin.add('draggable', 'increaseZindexOnmousedown', {
            create: function() {
                this.mousedown(function(e) {
                    var inst = $(this).data('draggable');
                    inst._mouseStart(e);
                    inst._trigger('start', e);
                    inst._clear();
                });
            }
        });
        
        Widget._hasZIndexFix = true;
    }
};

/**
 * Enables this widget to be resizable. 
 * 
 * @param {jQuery} $w widget to make resizable 
 */
Widget.prototype._makeResizable = function($w) {
    var thiz = this;
    $w.resizable({
         minWidth: this.config.minWidth ? this.config.minWidth : undefined,
         minHeight: this.config.minHeight ? this.config.minHeight : undefined,
         aspectRatio: this.config.preserveAspectRatio ? this.config.preserveAspectRatio : false,
         distance: 10,
         resize: function(e, ui) { thiz.resized(ui.size.width, ui.size.height); },
         stop: function(e, ui) {
             /* Store sizing information. */
             thiz.window.width = ui.size.width;
             thiz.window.height = ui.size.height;
             thiz._storeState();
             
             /* Fire event. */
             thiz.resizeStopped(ui.size.width, ui.size.height); 
         }
    });
    
    if (this.window.width && this.window.height)
    {
        $w.css({
            width: this.window.width,
            height: this.window.height
        });

        try
        {
            this.resized(this.window.width, this.window.height);
            this.resizeStopped(this.window.width, this.window.height);
        }
        catch (e) { }
    }
};

/**
 * Stores the state of this widget in a cookie.
 */
Widget.prototype._storeState = function() {
    var json;
    
    if (JSON.stringify)
    {
        /* Built JSON serialization. */
        json = JSON.stringify(this.window);
    }
    else
    {
        /* Legacy browser, no built in JSON. */
        var i = 0;
        json = "{";
        for (i in this.window) if (typeof this.window[i] != "undefined") json += '"' + i + '":' + this.window[i] + ",";
        json = json.substring(0, json.length - 1);
        json += "}";
    }
    
    Util.setCookie(this.id + '-win', json);
};

/**
 * Loads the stored state from a store cookie.
 */
Widget.prototype._loadState = function() {
    var state = Util.getCookie(this.id + '-win');
    
    if (state && state.match(/^{.*}$/))
    {
        try
        {
            this.window = $.parseJSON(state);
        }
        catch (e) { /* Invalid JSON, not restoring layout. */ alert(e); }
    }
};

/** 
 * Posts data to the server.
 * 
 * @param {string} action the name of the action called from the Rig Client
 * @param {object} params data object of POST variables
 * @param {callback} responseCallback function to be invoked with the response of POST
 * @param {callback} errorCallback function to be invoked if an error occurs
 */
Widget.prototype._postControl = function(action, params, responseCallback, errorCallback) {
    if (!Globals.CONTROLLER) throw "Rig Client controller not set";
    
    $.ajax({
        url: "/primitive/mapjson/pc/" + Globals.CONTROLLER + "/pa/" + action,
        data: params,
        success: function(data) {
            if (responseCallback) responseCallback(data);
        },
        error: function(data) {
            if (errorCallback) errorCallback(data);
        }
    });
};

/* -- ACCESSOR METHODS -------------------------------------------------------- */

/**
 * Gets the widgets identifier.
 * 
 * @return {string} widget identifier
 */
Widget.prototype.getIdentifier = function() {
    return this.id;
};

/**
 * Gets the specified window property.
 * 
 * @param {string} name of window property
 * @return {mixed} window property value or undefined if none exists
 */
Widget.prototype.getWindowProperty = function(property) {

    /* If the widget has not be intialized, a stale property will be returned. */
    if (!this.$widget) return this.window[property];

    switch (property)
    {
    case 'width':
        return this.window.width === undefined ? this.$widget.outerWidth(true) : this.window.width;
        break;

    case 'height':
        return this.window.height === undefined ? this.$widget.outerHeight(true) : this.window.height;
        break;

    case 'left':
        return this.window.left === undefined ? parseInt(this.$widget.css("left")) : this.window.left;
        break;

    case 'top':
        return this.window.top === undefined ? parseInt(this.$widget.css("top")) : this.window.top;
        break;

    default:
        return this.window[property];
        break;
    }
};

/* ============================================================================
 * == Layouts                                                                ==
 * ============================================================================ */

/*
 * Layouts that are to be implemented:
 * 
 *  -> StackLayout: Widgets stacked with only visible at a time
 *  -> TabLayout: Widgets tabbed with only one visible at a time
 */

/**
 * A layout is used by a container to specify which widgets are currently visible
 * and where widgets are placed in relation to their parent container and siblings.
 */
function Layout(config)
{
    /** @private {object} Configuration object. */
    this.config = config;
    
    /** @protected {Container} Container this layout positions. */
    this.container = undefined;

    /** @protected {integer} Content width. */
    this.width = undefined;

    /** @protected {integer} Content height. */
    this.height = undefined;
}

/**
 * Sets up the display elements required by the layout (such as a tab bar) 
 * to the container contents box. 
 */
Layout.prototype.displayInit = function() { };

/**
 * Removes any display elements required by the layout 
 */
Layout.prototype.displayDestroy = function() { };

/**
 * Runs the layout moving, all contained widgets to their layout defined
 * position.
 */
Layout.prototype.layout = function() {
    throw "Layout->layout not implmented.";
};

/**
 * Scales the layout if the container has been resized.
 * 
 * @param {number} x x direction resize scale
 * @param {number} y y direction resize scale
 */
Layout.prototype.scale = function(x, y) { };

/**
 * Gets the width of the layouts displayed contents. 
 *
 * @return {integer} contents width
 */
Layout.prototype.getWidth = function() {
    return this.width;
};

/**
 * Gets the height of the layouts displayed contents.
 *
 * @return {integer} contents height
 */
Layout.prototype.getHeight = function() {
    return this.height;
};

/**
 * Sets the container whose contents this layout positions.
 *
 * @param {Container} container to set
 */
Layout.prototype.setContainer = function(container) {
    this.container = container;
};

/* ============================================================================
 * == Absolute Layout                                                        ==
 * ============================================================================ */

/**
 * The absolute layout has absolute coordinates of each component.
 * 
 * @param {object} config configuration object
 * @config {object} [coords] coordinates of each widget keyed by widget id
 * @config {integer} [border] border around contents box (default 0)
 */
function AbsoluteLayout(config)
{
    Layout.call(this, config);
    
    if (this.config.coords === undefined) this.config.coords = {};
    if (this.config.border === undefined) this.config.border = 0;
    
    /* Seperate vertical and horizontal borders are needed because resizing
     * may not preserve aspect ratio. */
    this.config.tbBorder = this.config.lrBorder = this.config.border;
}

AbsoluteLayout.prototype = new Layout;

AbsoluteLayout.prototype.layout = function() {
    var i = 0, w, width, height, x, y;

    this.width = this.height = 0;
    
    for (i in this.container.getWidgets())
    {
        w = this.container.getWidget(i);
        
        if (this.config.coords[i] !== undefined)
        {
            x = this.config.coords[i].x;
            y = this.config.coords[i].y;
        }
        else
        {
            x = 0;
            y = 0;
        }
        
        x += this.config.lrBorder;
        y += this.config.tbBorder;
        w.moveTo(x, y);
        
        if ((width = w.getWindowProperty("width")) + x > this.width) this.width = x + width;
        if ((height = w.getWindowProperty("height")) + y > this.height) this.height = y + height;
    }

    this.width += this.config.lrBorder;
    this.height += this.config.tbBorder;
};

AbsoluteLayout.prototype.scale = function(x, y) {
    this.lrBorder *= x;
    this.tbBorder *= y;
    
    var i = 0;
    for (i in this.config.coords)
    {
        this.config.coords[i].x *= x;
        this.config.coords[i].y *= y;
    }
};

/* ============================================================================
 * == Grid Layout                                                            ==
 * ============================================================================ */

/**
 * The grid layout sets out the widgets into the specified columns or rows. If 
 * both columns or rows are specified, the columns configuration takes precendence
 * and the layout will be in columns.
 * 
 * @param {object} config configuration object
 * @config {array} [columns] array of arrays, each specifying the list of \
 * 					indentifiers of the widgets in that column
 * @config {array} [rows] array of arrays, each specifying the list of \ 
 *                  indentifiers of the widgets in that row
 * @config {integer} [padding] number of pixels between widgets (default 10px)
 */
function GridLayout(config) 
{
    Layout.call(this, config);

    if (this.config.padding === undefined) this.config.padding = 10;    
}

GridLayout.prototype = new Layout;

GridLayout.prototype.layout = function() {
    if (this.config.columns) this.columnLayout();
    else if (this.config.rows) this.rowLayout();
    else throw "No columns or rows specified for grid layout.";
};

/**
 * Lays out the widgets in columns.
 */
GridLayout.prototype.columnLayout = function() {
    var i = 0, j = 0, left = this.config.padding, top, colWidth = 0, w, t;

    this.height = 0;
    for (i in this.config.columns)
    {
        colWidth = 0;
        top = this.config.padding;

        for (j in this.config.columns[i])
        {
            w = this.container.getWidget(this.config.columns[i][j]);
            w.moveTo(left, top);

            top += w.getWindowProperty("height") + this.config.padding;
            t = w.getWindowProperty("width");
            
            /* A column is as wide as the widest element. */
            if (t > colWidth) colWidth = t;
        }

        left += colWidth + this.config.padding;

        /* The container height is as tall as the tallest column. */
        if (top > this.height) this.height = top;
    }

    this.width = left;
};

/**
 * Lays out the widgets in rows.
 */
GridLayout.prototype.rowLayout = function() {
    var i = 0, j = 0, left, top = this.config.padding, rowHeight = 0, w, t;

    this.width = 0;
    for (i in this.config.rows)
    {
        rowHeight = 0;
        left = this.config.padding;

        for (j in this.config.rows[i])
        {
            w = this.container.getWidget(this.config.rows[i][j]);
            w.moveTo(left, top);

            left += w.getWindowProperty("width") + this.config.padding;
            t = w.getWindowProperty("height");
            
            /* A column is as wide as the widest element. */
            if (t > rowHeight) rowHeight = t;
        }

        top += rowHeight + this.config.padding;

        /* The container width is as wide as the widest row. */
        if (left > this.width) this.width = left;
    }
    
    this.height = top;
};

/* ============================================================================
 * == Box Layout                                                             ==
 * ============================================================================ */

/**
 * The box layout places widgets in either vertical and horizontal stacks. The 
 * widget order as the order the widgets are setup.
 * 
 * @param {object} config configuration object
 * @config {boolean} [vertical] the orientation (default vertical)
 * @config {integer} [padding] spacing between widgets (default 10)
 * @config {string} [align] align of elements either left, right, center, top, or \
 *                          bottom (default left for vertical, top for horizontal orientiation) 
 */
function BoxLayout(config) 
{
    Layout.call(this, config);
    
    if (this.config.vertical === undefined) this.config.vertical = true;
    if (this.config.padding === undefined) this.config.padding = 10;
    if (this.config.align === undefined) this.config.align = this.config.vertical ? "top" : "left";
}

BoxLayout.prototype = new Layout;

/** @const Alignments for the box layout. */
BoxLayout.ALIGN = {
    left: "left", 
    right: "right",
    center: "center",
    top: "top",
    bottom: "bottom"
};

BoxLayout.prototype.layout = function() {
    if (this.config.vertical) this.verticalLayout();
    else this.horizontalLayout();
};

/**
 * Runs box layout in vertical orientation.
 */
BoxLayout.prototype.verticalLayout = function() {
    var i = 0, top = this.config.padding, widths = [], w, leftOff;
    
    this.width = 0;
    for (i in this.container.getWidgets())
    {
        widths[i] = this.container.getWidget(i).getWindowProperty("width");
        if (widths[i] > this.width) this.width = widths[i];
    }
    
    for (i in this.container.getWidgets())
    {
        leftOff = this.config.padding;
        switch (this.config.align)
        {
        case 'center':
            leftOff += (this.width - widths[i]) / 2;
            break;
            
        case 'right':
            leftOff += this.width - widths[i];
            break;
            
        case 'left': // Default, falls through
        default:
            /* By default aligned to left. */
            break;
        }
        
        w = this.container.getWidget(i);
        w.moveTo(leftOff, top);
        
        top += w.getWindowProperty("height") + this.config.padding;
        
        wid = w.getWindowProperty("width");
        if (wid > this.width) this.width = wid;
    }
    
    this.width += this.config.padding * 2;
    this.height = top;
};

/**
 * Runs box layout in horizontal orientation. 
 */
BoxLayout.prototype.horizontalLayout = function() {
    var i = 0, left = this.config.padding, heights = [ ], w, topOff;
    
    this.height = 0;
    for (i in this.container.getWidgets()) 
    {
        heights[i] = this.container.getWidget(i).getWindowProperty("height");
        if (heights[i] > this.height) this.height = heights[i];
    }
    
    for (i in this.container.getWidgets())
    {
        topOff = this.config.padding;
        switch (this.config.align) 
        {
        case 'center':
            topOff += (this.height - heights[i]) / 2;
            break;
            
        case 'bottom':
            topOff += this.height - heights[i];
            break;
            
        case 'top': // Default case, falls through
        default:
            /* By default aligned to top. */
            break;
        }
        
        w = this.container.getWidget(i);
        w.moveTo(left, topOff);
        
        left += w.getWindowProperty("width") + this.config.padding;
    }
    
    this.width = left;
    this.height += this.config.padding * 2;
};

/* ============================================================================
 * == Flow Layout                                                            ==
 * ============================================================================ */

/**
 * The flow layout arranges widgets in a 'directional flow' where widgets are 
 * placed adjacent or below (depending on orientation), wrapping to the next
 * column or row when the next widget will overflow the specified size. 
 * The display order is the same as the containers insertion order.
 * If no size is set, the flow layout is effectively equivalent to the box 
 * layout. If any single widget is larger than the size, the size is adjusted 
 * to that size.
 * 
 * @param {object} config configuration object
 * @config {boolean} [vertical] the orientation (default vertical)
 * @config {integer} [size] maximum size in pixels that causes wrapping
 * @config {boolean} [center] whether to center contents if size leaves remaining whitespace (default false)
 * @config {integer} [padding] spacing between widgets in pixels (default 10px)
 */
function FlowLayout(config)
{
    Layout.call(this, config);
   
    if (this.config.vertical === undefined) this.config.vertical = true;
    if (this.config.size === undefined) this.config.size = Number.MAX_VALUE;
    if (this.config.center === undefined) this.config.center = false; 
    if (this.config.padding === undefined) this.config.padding = 10;   
}

FlowLayout.prototype = new Layout;

FlowLayout.prototype.layout = function() {
    if (this.config.vertical) this.verticalLayout();
    else this.horizontalLayout();
};

FlowLayout.prototype.verticalLayout = function() {
    var i = 0, left = this.config.padding, top = this.config.padding, heights = [], w, colWidth = 0, 
        col = 0, offsets = [];
    
    for (i in this.container.getWidgets()) 
    {
        if ((heights[i] = this.container.getWidget(i).getWindowProperty("height")) +
                2 * this.config.padding > this.config.size)
        {
            /* If any single widget is larger than the specified size, we need 
             * to expand the size to fit it. */
            this.config.size = heights[i] + 2 * this.config.padding;
        }
    }
    
    if (this.config.center)
    {
        for (i in heights)
        {
            if (top + heights[i] + this.config.padding > this.config.size)
            {
                offsets[col++] = (this.config.size - top) / 2;
                top = this.config.padding;
            }
            
            top += heights[i] + this.config.padding;
        }
        
        offsets[col++] = (this.config.size - top) / 2;
    }
    
    col = 0;
    top = this.config.padding + (this.config.center ? offsets[col++] : 0);
    for (i in this.container.getWidgets())
    {
        if (top + heights[i] + this.config.padding > this.config.size)
        {
            /* Overflow, Wrap to new column. */
            left += colWidth + this.config.padding;
            top = this.config.padding + (this.config.center ? offsets[col++] : 0);
            
            colWidth = 0;
        }
        
        this.container.getWidget(i).moveTo(left, top);
        
        top += heights[i] + this.config.padding;

        w = this.container.getWidget(i).getWindowProperty("width");
        if (w > colWidth) colWidth = w;
    }
    
    this.width = left + colWidth + this.config.padding;
    this.height = this.config.size;
};

FlowLayout.prototype.horizontalLayout = function() {
    var i = 0, left = this.config.padding, top = this.config.padding, widths = [], h, rowHeight = 0, 
        row = 0, offsets = [];
    
    for (i in this.container.getWidgets()) 
    {
        if ((widths[i] = this.container.getWidget(i).getWindowProperty("width")) +
                2 * this.config.padding > this.config.size)
        {
            /* If any single widget is larger than the specified size, we need 
             * to expand the size to fit it. */
            this.config.size = widths[i] + 2 * this.config.padding;
        }
    }
    
    if (this.config.center)
    {
        left = this.config.padding;
        for (i in widths)
        {
            if (left + widths[i] + this.config.padding > this.config.size)
            {
                offsets[row++] = (this.config.size - left) / 2;
                left = this.config.padding;
            }
            
            left += widths[i] + this.config.padding;
        }
        
        offsets[row++] = (this.config.size - left) / 2;
    }
    
    row = 0;
    left = this.config.padding + (this.config.center ? offsets[row++] : 0);
    for (i in this.container.getWidgets())
    {
        if (left + widths[i] + this.config.padding > this.config.size)
        {
            /* Overflow, Wrap to new row. */
            left = this.config.padding + (this.config.center ? offsets[row++] : 0);
            top += rowHeight + this.config.padding;
            rowHeight = 0;
        }
        
        this.container.getWidget(i).moveTo(left, top);
        
        left += widths[i] + this.config.padding;

        h = this.container.getWidget(i).getWindowProperty("height");
        if (h > rowHeight) rowHeight = h;
    }
    
    this.width = this.config.size;
    this.height = top + rowHeight + this.config.padding;
};

FlowLayout.prototype.scale = function(h, v) {
    this.config.size *= this.config.vertical ? v : h;
};

/* ============================================================================
 * == Tab Layout                                                             == 
 * ============================================================================ */

/**
 * The tab layout only shows one widget at time and provides a tab selector to
 * switch between the widgets. 
 * 
 * @param {object} config configuration object
 * @config {string} [position] position of tab bar, either 'top', 'bottom' (horizontal tab bar), 
 *                          'left', 'right' (vertical tab bar) (default top)
 * @config {integer} [border] border padding of widget in pixels (default 10px)
 * @config {boolean} [alignLeft] whether to align left or right for horizonal orientation (default left)
 */
function TabLayout(config)
{
    Layout.call(this, config);
    
    if (this.config.position === undefined) this.config.position = 'top';
    if (this.config.vertical === undefined) this.config.vertical = 
            this.config.position == 'top' || this.config.position == 'bottom';
    if (this.config.border === undefined) this.config.border = 10;
    if (this.config.alignLeft === undefined) this.config.alignLeft = true;
    
    /** @private {jQuery} Tab bar node. */
    this.$tabBar = undefined;
    
    /** @private {Widget} Currently displayed widget. */    
    this.currentWidget = undefined;
}

TabLayout.prototype = new Layout;

/** @const Possible tab bar positions. */
TabLayout.POSITION = {
    top: 'top',
    bottom: 'bottom',
    left: 'left',
    right: 'right'
};

TabLayout.prototype.displayInit = function($container) {
    this.$tabBar = this.container.getContentBox().prepend(this._tabBarHTML()).children(":first");
    
    var thiz = this;
    this.$tabBar.children(".tab").click(function() {
        $(this).siblings(".tab-active").removeClass("tab-active");
        $(this).addClass("tab-active");
        thiz._tabClick($(this).text()); 
    });
};

TabLayout.prototype._tabClick = function(title) {
   var i = 0, w = false, x, y, 
       wOff = this.config.vertical ? 0 : this.$tabBar.width() + this.config.border,
       hOff = this.config.vertical ? this.$tabBar.height() + this.config.border : 0;
     
   switch (this.config.position)
   {
   case TabLayout.POSITION.top:
       x = this.config.border;
       y = hOff + this.config.border;
       break;
       
   case TabLayout.POSITION.bottom:
       x = this.config.border;
       y = this.config.border;
       break;
       
   case TabLayout.POSITION.left:
       x = wOff + this.config.border;
       y = this.config.border;
       break;
       
   case TabLayout.POSITION.right:
       x = this.config.border;
       y = this.config.border;
       break;
       
   default:
       throw "Unknown tab bar position: " + this.config.position;
       break;
   }
   
   for (i in this.container.getWidgets())
   {
       if ((w = this.container.getWidget(i)).config.title == title) break;
   }
   
   if (!w)
   {
       alert("Widget with title '" + title + "' not found!");
       return;
   }
   
   /* No need to tab to the current widget. */
   if (w == this.currentWidget) return;
   
   /* Remove the current widget. */
   this.container.toggleEvent(this.currentWidget.id, false);
   
   /* Add the current widget. */
   this.currentWidget = w;
   this.container.toggleEvent(w.id, true);

   /* Resize and move the widget into the center. */
   if (w.getWindowProperty("width") + wOff + this.config.border * 2 != this.width || 
           w.getWindowProperty("height") + hOff + this.config.border * 2 != this.height)
   {
       w.resized(this.width - wOff - this.config.border * 2, this.height - hOff - this.config.border * 2);
       w.resizeStopped(this.width - wOff - this.config.border * 2, this.height - hOff - this.config.border * 2);
   }

   x += (this.width - wOff - w.getWindowProperty("width") - this.config.border * 2) / 2;
   y += (this.height - hOff - w.getWindowProperty("height") - this.config.border * 2) / 2;

   w.moveTo(x, y);

};

TabLayout.prototype._tabBarHTML = function() {
    var i, w, widgets = Object.getOwnPropertyNames(this.container.getWidgets()), html = 
        "<div class='tab-bar tab-bar-" + this.config.position + "'>";
    
    if (this.config.position == TabLayout.POSITION.bottom)
    {
        widgets.reverse();
        html += "<div class='tab-footer'></div>"; 
    }
    
    for (i = 0; i < widgets.length; i++)
    {
        w = this.container.getWidget(widgets[i]);
        
        html += "<div class='tab " + (Globals.THEME === 'flat' ? '' : 'button ') + (i == 0 && this.config.position != TabLayout.POSITION.bottom || 
                        i == widgets.length - 1 && this.config.position == TabLayout.POSITION.bottom ? "tab-active" : "")
                        + "' style='" + (this.config.vertical ? "float:" + (this.config.alignLeft ? "left" : "right") : "") + 
                        (Globals.THEME === 'flat' ? '' : '; width: '+ (this.config.position === 'left' ? '27%;' : '27%;') + ' font-size: 80%;') + "'>" + 
                w.config.title + "</div>";
    }
    
    if (this.config.position == TabLayout.POSITION.top)
    {
        html += "<div class='tab-footer'></div>"; 
    }
    else if (this.config.position == TabLayout.POSITION.bottom)
    {
        html += "<div style='clear:both'></div>";
    }
    else
    {
        html += "<div class='tab-post' style='" + 
                (this.config.position == TabLayout.POSITION.left ? "right:0" : "left:0") + "'></div>";
    }
    
    
    html += 
        "</div>";
        
    return html;
};

TabLayout.prototype.displayDestroy = function() {
    this.currentWidget = undefined;
    this.$tabBar.remove();
};

TabLayout.prototype.layout = function() {
    var i = 0, w, wid, hei, x, y,
        wOff = this.config.vertical ? 0 : this.$tabBar.width() + this.config.border, 
        hOff = this.config.vertical ? this.$tabBar.height() + this.config.border : 0;

    this.width = this.height = 0;

    for (i in this.container.getWidgets())
    {
        if (!this.container.states[i]) continue;
        w = this.container.getWidget(i);

        if ((wid = w.getWindowProperty("width")) > this.width) this.width = wid;
        if ((hei = w.getWindowProperty("height")) > this.height) this.height = hei;    
    }
    
    for (i in this.container.getWidgets())
    {
        w = this.container.getWidget(i);
        
        if (!this.currentWidget || this.currentWidget == w)
        {
            /* The first widget is the widget first displayed. */
            this.currentWidget = w;
            
            wid = w.getWindowProperty("width");
            hei = w.getWindowProperty("height");

            if (wid < this.width || hei < this.height)
            {
                w.resized(this.width, this.height);
                w.resizeStopped(this.width, this.height);
            }
            
            switch (this.config.position) 
            {
            case TabLayout.POSITION.top:
                x = this.config.border;
                y = hOff + this.config.border; 
                break;
                
            case TabLayout.POSITION.bottom:
                this.$tabBar.css({
                    left: 0,
                    top: hei + this.config.border * 2
                });
                x = this.config.border;
                y = this.config.border;
                break;
                
            case TabLayout.POSITION.left:
                x = wOff + this.config.border;
                y = this.config.border;
                break;
                
            case TabLayout.POSITION.right:
                x = this.config.border;
                y = this.config.border;
                break;
                
            default:
                throw "Unknown tab position: " + this.config.position;
                break;
            }

            x += (this.width - w.getWindowProperty("width")) / 2;
            y += (this.height - w.getWindowProperty("height")) / 2; 
            w.moveTo(x, y);
        }
        else
        {
            this.container.toggleEvent(w.id, false);
        }
    }

    this.width += wOff + this.config.border * 2;
    this.height += hOff + this.config.border * 2;
    
    if (this.config.position == TabLayout.POSITION.left || this.config.position == TabLayout.POSITION.right) 
    {
        this.$tabBar.children(".tab-post").css("height", this.height + "px");
    }
};

TabLayout.prototype.scale = function(h, v) {
    if (this.config.position == TabLayout.POSITION.bottom)
    {
        this.$tabBar.css("top", parseInt(this.$tabBar.css("top")) * v + "px");
    }
};

/* ============================================================================
 * == Container Widget                                                       ==
 * ============================================================================ */

/**
 * A container encloses one or more widgets. A container may be set with the 
 * following behaviour:
 * <ul>
 *   <li>Layout - </ul>
 *   <li>Toggling - whereby contained widgets may be selectively be displayed 
 *   or hidden.</li>
 * </ul> 
 * 
 * @param {string} id identifier 
 * @param {object} config configuration object
 * @config {array} [widgets] list of widgets managed by this container
 * @config {Layout} [layout] layout used to specify how widgets are placed (optional)
 */
function Container(id, config)
{
    Widget.call(this, id, config);
    
    /** @protected {object} Map of widget visibility states keyed by widget id. */
    this.states = { };
    
    /** @protected {object} Map of widgets keyed by identifer. */
    this.widgets = { };
    
    /** @protected {jQuery} Box where the contained widgets displayed gets attached to. */
    this.$contentBox = undefined;
    
    /** @protected {boolean} Whether contents are shown or hidden. */
    this.contentsShown = true;
}

Container.prototype = new Widget;

Container.prototype.init = function($container) {    
    var i = 0, w;
	
    this.$widget = this._generate($container, "");
    this.$contentBox = this.config.windowed ? this.$widget.children(".window-content") : this.$widget;
    
    /* Setup widget UI. */
    for (i in this.config.widgets)
    {
    	this.widgets[this.config.widgets[i].id] = w = this.config.widgets[i];
    	
        w._loadState();
        
        if (w.window.shown = this.states[w.id] = !(w.window.shown === false))
        {
            w.init(this.$contentBox);

            if (!this.config.layout)
            {
                /* No layout, restore windowing. */
                if (w.window.expanded)
                {
                    w.window.expanded = false;
                    w.toggleWindowExpand();
                }
                
                if (w.window.shaded)
                {
                    w.window.shaded = false;
                    w.toggleWindowShade();
                }
            }
        }
    }
    
    if (this.config.layout)
    {
        this.config.layout.setContainer(this);
        this.config.layout.displayInit();
        this.config.layout.layout();

        /* Account for CSS padding. */
        this.$contentBox.css({
            width: this.config.layout.getWidth() - parseInt(this.$contentBox.css("padding-left")) - 
                        parseInt(this.$contentBox.css("padding-right")),
            height: this.config.layout.getHeight() - parseInt(this.$contentBox.css("padding-top")) -
                        parseInt(this.$contentBox.css("padding-bottom"))
        });
    }
    
    /* Restore sizing.*/
    if (this.window.width && this.window.height) this.resizeStopped(this.window.width, this.window.height);
};

Container.prototype.consume = function(data) {
    var i = 0;
    for (i in this.widgets) if (this.states[i]) this.widgets[i].consume(data);
};

Container.prototype.destroy = function() {
    var i = 0;
    for (i in this.widgets) 
    {
        if (this.states[i]) 
        {
            this.widgets[i].destroy();
            this.states[i] = false;
        }
    }
    
    if (this.config.layout) this.config.layout.displayDestroy();
    
    Widget.prototype.destroy.call(this);
};

Container.prototype.resized = function(width, height) {
    /* Mask this function during initial _generate resize restore. */
    if (this.config.layout && this.config.layout.getWidth() === undefined) return;
    
    if (this.contentsShown)
    {
        this.$contentBox.hide();
        this.contentsShown = false;
    }
};

Container.prototype.resizeStopped = function(width, height) {
    /* Mask this function durinig initial _generate resize restore. */
    if (this.config.layout && this.config.layout.getWidth() === undefined) return;
    
    this.$contentBox.show();
    this.contentsShown = true;
    
    var i = 0, w, h, 
        horiz = (width - 12) / this.config.layout.getWidth(), 
        vert = (height - 35) / this.config.layout.getHeight() ;
    
    for (i in this.widgets)
    {   
        if (!this.states[i]) continue;
        
        this.widgets[i].$widget.css({
            width: w = this.widgets[i].getWindowProperty("width") * horiz, 
            height: h = this.widgets[i].getWindowProperty("height") * vert
        });
        this.widgets[i].resized(w, h);
        this.widgets[i].resizeStopped(w, h);
    }

    if (this.config.layout)
    {
        this.config.layout.scale(horiz, vert);
        this.config.layout.layout();
        this.$contentBox.css({
            width: this.config.layout.getWidth() - parseInt(this.$contentBox.css("padding-left")) - 
                        parseInt(this.$contentBox.css("padding-right")),
            height: this.config.layout.getHeight() - parseInt(this.$contentBox.css("padding-top")) -
                        parseInt(this.$contentBox.css("padding-bottom"))
        });
    }
    
    if (this.config.windowed)
    {
        this.$widget.css({
            width: "auto",
            height: "auto"
        });
    }
};

/**
 * Sets a widget either to be displaying or hidden.
 * 
 * @param {string} id widget intentifier
 * @param {boolean} visible whether the widget is displayed or hidden
 */
Container.prototype.toggleEvent = function(id, visible) {
    if (this.states[id] = visible)
    {
        this.widgets[id].init(this.$contentBox);
    }
    else
    {
        this.widgets[id].destroy();
    }
};

/**
 * Returns the contents box of this container.
 * 
 * @return ${jQuery} contents box
 */
Container.prototype.getContentBox = function() {
    return this.$contentBox;
};

/**
 * Returns the widgets this container holds.
 * 
 * @return {array} list of widgets this widget holds 
 */
Container.prototype.getWidgets = function() {
	return this.widgets;
};

/**
 * Gets the widget with the specified identifier.
 * 
 * @param {string} id widget identifier
 * @return {Widget|null} widget or null of non exists with id
 */
Container.prototype.getWidget = function(id) {
	return this.widgets[id];
};

/* ============================================================================
 * == Spacer widget                                                          ==
 * ============================================================================ */

/**
 * A spacer is a reserved block of space that may be set to have a border or a 
 * solid color. For a spacer to be useful, its width and height should be set.
 * 
 * @param {string} id spacer identifier
 * @param {object} config configuration option
 * @config {string} [border] color of the border (default no border)
 * @config {string} [color] color of the spacer (default no color)
 * @config {boolean} [round] whether to round the corners of the spacer (default false)
 * @config {string} [css] additional CSS directives to add to the spacer (optional)
 */
function Spacer(id, config) 
{
    Widget.call(this, id, config);
    
    if (this.config.css === undefined) this.config.css = '';
}

Spacer.prototype = new Widget;

Spacer.prototype.init = function($container) {
    this.$widget = this._generate($container, 
            "<div class='spacer-inner' style='" +
                (this.config.border ? "border: 1px solid " + this.config.border + ";" : "") +
                (this.config.color ? "background-color:" + this.config.color + ";" : "") +
                (this.config.round ? "border-radius:" + 
                        ((this.config.width < this.config.height ? this.config.width : this.config.height) / 2) + "px;" : "") + 
                this.config.css + 
            "'>" + this.config.width + "x" + this.config.height + "</div>"
    );
};

Spacer.prototype.resized = function(width, height) {
    if (this.config.round)
    {
        this.$widget.children("border-radius", (width < height ? width : height) / 2);
    }
    this.$widget.css({ width: width, height: height });
    this.$widget.children().text(Math.round(width) + "x" + Math.round(height));
};

/* ============================================================================
 * == Graph widget                                                           ==
 * ============================================================================ */

/** 
 * Graph widget. This widget contains a scrolling graph displays a series of 
 * data points that (usually) represent a time series.
 * 
 * @constructor
 * @param {string} id graph identifier
 * @param {object} config configuration object
 * @config {object}  [fields]      map of graphed data fields with field => label
 * @config {object}  [colors]      map of graph trace colors with field => color (optional)
 * @config {boolean} [autoScale]   whether to autoscale the graph dependant (default off)
 * @config {integer} [minValue]    minimum value that is graphed, implies not autoscaling (default 0)
 * @config {integer} [maxValue]    maximum value that is graphed, implies not autoscaling (default 100)
 * @config {integer} [duration]    number of seconds this graph displays (default 60)
 * @config {integer} [period]      period betweeen samples in milliseconds (default 100)
 * @config {string}  [xLabel]      X axis label (default (Time (s))
 * @config {String}  [yLabel]      Y axis label (optional)
 * @config {boolean} [traceLabels] whether to show trace labels (default true)
 * @config {boolean} [fieldCtl]    whether data field displays can be toggled (default false)
 * @config {boolean} [autoCtl]     whether autoscaling enable control is shown (default false)
 * @config {boolean} [durationCtl] whether duration control slider is displayed
 * @config {integer} [vertScales]  number of vertical scales (default 5)
 * @config {integer} [horizScales] number of horizontal scales (default 8)
 */
function Graph(id, config)
{
	Widget.call(this, id, config);

	/* Default options. */
	if (this.config.colors === undefined )     this.config.colors = { };
	if (this.config.autoScale === undefined)   this.config.autoScale = false;
	if (this.config.minValue === undefined)    this.config.minValue = 0;
	if (this.config.maxValue === undefined)    this.config.maxValue = 100;
	if (this.config.duration === undefined)    this.config.duration = 60;
	if (this.config.period === undefined)      this.config.period = 100;
	if (this.config.xLabel === undefined)      this.config.xLabel = "Time (s)";
	if (this.config.yLabel === undefined)      this.config.yLabel = '';
	if (this.config.traceLabels === undefined) this.config.traceLabels = true;
	if (this.config.fieldCtl === undefined)    this.config.fieldCtl = false;
	if (this.config.autoCtl === undefined)     this.config.autoCtl = false;
	if (this.config.durationCtl === undefined) this.config.durationCtl = false;
	if (this.config.vertScales === undefined)  this.config.vertScales = 5;
	if (this.config.horizScales === undefined) this.config.horizScales = 8;
	if (this.config.width === undefined) this.config.width = 300;
	if (this.config.height === undefined) this.config.height = 300;
	
	/** @private {object} Data fields. */
	this.dataFields = undefined;
	
	/** @private {integer} The range of values. If autoscaling, this is determined
	 *  as the difference between the largest and smallest value, if not this is the 
	 *  difference between the max and min graphed values. */
	this.graphRange = this.config.maxValue - this.config.minValue;
	
	/** @private {number} The zero point offset of the graph in pixels. */
	this.graphOffset = this.config.minValue / this.graphRange;
	
	/** @private {integer} Width of the graph in pixels. */
	this.graphWidth = undefined;
	
	/** @private {integer} Height of the graph in pixels. */
	this.graphHeight = undefined;
	
	/** @private {CanvasRenderingCOntext2D} Canvas context. */
	this.ctx = null;

	/** @private {integer} The time of the first data update in seconds since epoch. */
	this.startTime = undefined;

	/** @private {integer} The time of the latest data update in seconds since epoch. */
	this.latestTime = undefined;

	/** @private {integer} The displayed duration in seconds. */
	this.displayedDuration = this.config.duration;
}
Graph.prototype = new Widget;

/** @const {array} List of default trace colors. */
Graph.COLORS = [
     "#FCFF00", "#FF3B3B", "#8C42FB"
];

Graph.prototype.init = function($container) {
    if (!(this.config.fields)) throw "Options not set";
    
    var i = 0, c = 0, thiz = this;
    
    /* Field dynamic properties. */
    if (!this.dataFields)
    {
        this.dataFields = { };
        for (i in this.config.fields)
        {
            this.dataFields[i] = {
                    label: this.config.fields[i],
                    visible: true,
                    values: [ ],
                    seconds: 0,
                    color: this.config.colors.hasOwnProperty(i) ? this.config.colors[i] : 
                        Graph.COLORS[c++ % Graph.COLORS.length]
            };
        }
    }
    
    /* Size reset. */
    this.graphWidth = this.config.width ? this.config.width - 84 : 400;
    this.graphHeight = this.config.height ? this.config.height - 134 : 160;
    if (!this.config.traceLabels) this.graphHeight += 30;
    if (!this.config.windowed) 
    {
        this.graphHeight += 50;
        this.graphWidth += 15;
    }
    
	this.$widget = this._generate($container, this._buildHTML());
	
	/* Positioning based on configured options. */
	c = this.$widget.find(".graph-left-axis-label");
	c.css({
	    top: (this.config.windowed ? 30 : 0) + this.graphHeight / 2,
	    left: -0.545 * c.width() + (this.config.windowed ? 26.1 : 21)
	});

	/* Add the canvas panel. */
	var canvas = Util.getCanvas(this.id, this.graphWidth, this.graphHeight);
	this.$widget.find("#" + this.id + "-canvas").append(canvas);
	this.ctx = canvas.getContext("2d");

	/* Event handlers. */
	if (this.config.fieldCtl && this.config.traceLabels)
	{
    	this.$widget.find('.graph-label').click(function() {    
    		thiz._showTrace($(this).children(".graph-label-text").text(), 
    				$(this).find(".switch .switch-slide").toggleClass("switch-on switch-off").hasClass("switch-on"));
    	});
	}
	
	if (this.config.autoCtl || this.config.durationCtl) this.$widget.find(".graph-controls-show").click(function() {
	    thiz._showControls($(this).find(".switch .switch-slide").toggleClass("switch-on switch-off").hasClass("switch-on"));
	});
	
	if (this.config.autoCtl) this.$widget.find(".graph-autoscale").click(function() {
	   thiz._enableAutoscale($(this).find(".switch .switch-slide").toggleClass("switch-on switch-off").hasClass("switch-on")); 
	});

	/* Draw the first frame contents. */
	this._drawFrame();
};

Graph.prototype._buildHTML = function() {
	var i = 0, unitScale, styleScale, html = '', left, top; 
	
	if (this.config.autoCtl || this.config.durationCtl)
    {
        /* Controls show / hide button. */
        html += "<div class='graph-controls-show'>" +
                "   <label for='" + this.id + "-graph-controls-show' class='graph-label-text'>Controls</label>" +  
                "</div>";
    }

	/* Graph labels. */
	if (this.config.traceLabels)
	{
    	html += "<div class='graph-labels'>";
    	for (i in this.dataFields)
    	{
    		html += "	<div class='graph-label'>" +
    		        (this.config.fieldCtl ?
    				"		<label for='graph-label-" + i + "' class='graph-label-text'>" + this.dataFields[i].label + "</label>" +  
    		        "       <div id='graph-label-" + i + "' class='switch graph-label-enable'>" +
            		"		    <div class='switch-animated switch-slide switch-on' " +
            		"                 style='background-color:" + this.dataFields[i].color + "'></div>" +
            		"       </div>"
            		:
            		"       <div class='graph-label-text' style='cursor:default'>" +
            		"           <div class='graph-label-color-box' " +
            		"                   style='background-color:" + this.dataFields[i].color + "'></div>" +
            		                this.dataFields[i].label + 
            		"       </div>" ) +
    				"	</div>";
    	}
    	html += "</div>";
	}

	/* Left scale. */
	unitScale = Math.floor(this.graphRange / this.config.vertScales);
	styleScale = this.graphHeight / this.config.vertScales;
	top = this.config.windowed ? (this.config.traceLabels ? 33 : 3) : (this.config.traceLabels ? 26 : 0);
	left = this.config.windowed ? 15 : 6;
	html += "<div class='graph-left-scales' style='top:" + top + "px;left:" + left + "px'>";
	for (i = 0; i <= this.config.vertScales; i++)
	{
		html += "<div class='graph-left-scale-" + i + "' style='top:"+ (styleScale * i) + "px'>" + 
					(this.config.maxValue - i * unitScale)+ 
				"</div>";
	}
	html += "</div>";

	/* Left axis label. */
	html += "<div class='graph-axis-label graph-left-axis-label'>" + this.config.yLabel + "</div>";

	/* Canvas element holding box. */
	html += "<div id='" + this.id +  "-canvas' class='graph-canvas-box gradient' style='height:" + this.graphHeight + 
	                "px;width:" + this.graphWidth + "px;margin-top:" + (this.config.traceLabels ? "30" : "0") + "px'></div>";

	/* Bottom scale. */
	html += "<div class='graph-bottom-scales'>";
	styleScale = this.graphWidth / this.config.horizScales;
	for (i = 0; i <= this.config.horizScales; i++)
	{
		html += "<div class='graph-bottom-scale-" + i + " " + (i == this.config.horizScales ? "graph-bottom-scale-last" : "") +
		        "' style='left:" + (styleScale * i - 5) + "px'>&nbsp</div>";
	}
	html += "</div>";

	/* Bottom axis label. */
	html += "<div class='graph-axis-label graph-bottom-axis-label'>" + this.config.xLabel + "</div>";
	
	if (this.config.autoCtl)
	{
    	/* Controls. */
    	html += "<div class='graph-controls'>" +
            	"   <div class='graph-autoscale'>" +
                "       <label for='" + this.id + "-graph-autoscale' class='graph-label-text'>Autoscale</label>" +  
                "       <div id='" + this.id + "-graph-autoscale' class='switch'>" +
                "          <div class='switch-animated switch-slide " + (this.config.autoScale ? "switch-on" : "") + "'></div>" +
                "       </div>" +
                "   </div>" +
    	        "</div>";
	}

	return html;
};

Graph.prototype.consume = function(data) { 
    var i = 0;

    if (this.startTime == undefined) this.startTime = data.start;
    this.latestTime = data.time;

    for (i in this.dataFields)
    {
        if (data[i] === undefined) continue;

        this.dataFields[i].values = data[i];
        this.dataFields[i].seconds = data.duration;
        this.displayedDuration = data.duration;
    }
    
    if (this.config.autoScale) 
    {
        /* Determine graph scaling for this frame and label it. */
        this._adjustScaling();
        this._updateDependantScale();
    }

    this._drawFrame();
    this._updateIndependentScale();
};

/**
 * Draws a graph frame.
 */
Graph.prototype._drawFrame = function() {
	var i = 0;
	
	/* Clear old frame. */
	this.ctx.clearRect(0, 0, this.graphWidth, this.graphHeight);
	
	/* Draw scales. */
	this._drawDependantScales();
	this._drawIndependantScales();
	    
	/* Draw the trace for all graphed variables. */
	for (i in this.dataFields) if (this.dataFields[i].visible) this._drawTrace(this.dataFields[i]);
};

/**
 * Adjusts the scaling and offset based on the range of values in the graphed
 * datasets.
 */
Graph.prototype._adjustScaling = function() {
    var min = Number.POSITIVE_INFINITY, max = Number.NEGATIVE_INFINITY, i = 0, j;

    for (i in this.dataFields)
    {
        for (j = 0; j < this.dataFields[i].values.length; j++)
        {
            if (this.dataFields[i].values[j] < min) min = this.dataFields[i].values[j];
            if (this.dataFields[i].values[j] > max) max = this.dataFields[i].values[j];
        }
    }

    this.graphRange = max - min;
    this.graphOffset = min / this.graphRange;    
};

/** @static {integer} The stipple width. */
Graph.STIPPLE_WIDTH = 10;

/**
 * Draws the dependant scales on the interface.
 */
Graph.prototype._drawDependantScales = function() {
	var i, j,
		off = this.graphHeight - Math.abs(this.graphOffset * this.graphHeight);

	this.ctx.save();
	this.ctx.beginPath();
	
	this.ctx.strokeStyle = "#FFFFFF";
	
	/* Zero line. */
	this.ctx.lineWidth = 3;
	if (off > 0 && off < this.graphHeight)
	{
	    this.ctx.moveTo(0, off + 1.5);
	    this.ctx.lineTo(this.graphWidth, off + 1.5);
	}
	this.ctx.stroke();
	
	this.ctx.lineWidth = 0.3;

	for (i = 0; i < this.graphHeight; i += this.graphHeight / this.config.vertScales)
	{
		for (j = 0; j < this.graphWidth; j += Graph.STIPPLE_WIDTH * 1.5)
		{
			this.ctx.moveTo(j, i + 0.25);
			this.ctx.lineTo(j + Graph.STIPPLE_WIDTH, i + 0.25);
		}
	}

	this.ctx.closePath();
	this.ctx.stroke();
	this.ctx.restore();
};

/**
 * Draws the independant scales on the interface.
 */
Graph.prototype._drawIndependantScales = function() {
    /* For the time series graph, no scales are drawn. */
};

/**
 * Draws the trace of the data. 
 * 
 * @param {array} dObj data object
 */
Graph.prototype._drawTrace = function(dObj) {
    var xStep = this.graphWidth / (dObj.seconds * 1000 / this.config.period), 
	    yScale = this.graphHeight / this.graphRange, i, yCoord;

	this.ctx.save();
	this.ctx.strokeStyle = dObj.color;
	this.ctx.lineWidth = 3;
	this.ctx.lineJoin = "round";
	this.ctx.shadowColor = "#222222";
	this.ctx.shadowBlur = 2;
	this.ctx.shadowOffsetX = 1;
	this.ctx.shadowOffsetY = 1;

	this.ctx.beginPath();
	for (i = 0; i < dObj.values.length; i++)
	{
		yCoord = this.graphHeight - dObj.values[i] * yScale + this.graphOffset * this.graphHeight;
		/* If value too large, clipping at the top of the graph. */
		if (yCoord > this.graphHeight) yCoord = this.graphHeight;
		/* If value too small, clippling at the bottom of the graph. */
		if (yCoord < 0) yCoord = 0;

		if (i == 0)
		{
			this.ctx.moveTo(i * xStep, yCoord);
		}
		else
		{
			this.ctx.lineTo(i * xStep, yCoord);
		}
	}

	this.ctx.stroke();
	this.ctx.restore();
};

/**
 * Updates the dependant variable scale.
 */
Graph.prototype._updateDependantScale = function() {
    var i, $s = this.$widget.find(".graph-left-scale-0");
    
    for (i = 0; i <= this.config.vertScales; i++)
    {
        $s.html(Util.zeroPad(
                this.graphRange + this.graphOffset * this.graphRange - this.graphRange / this.config.vertScales * i, 
                this.graphRange >= this.config.vertScales * 2 ? 0 : 1));
        $s = $s.next();
    }
};

/**
 * Updates the independent scale.
 */
Graph.prototype._updateIndependentScale = function() {
	var xstep = this.displayedDuration / this.config.horizScales, i,
		$d = this.$widget.find(".graph-bottom-scale-0"), t;

	for (i = 0; i <= this.config.horizScales; i++)
	{
		t = this.latestTime - xstep * (this.config.horizScales - i) - this.startTime;
		$d.html(Util.zeroPad(t, t < 100 ? 1 : 0));
		$d = $d.next();
	}
};

/**
 * Enables or disables displaying of the graphed variable.
 * 
 * @param label label of the variable
 * @param show whether the variable is displayed
 */
Graph.prototype._showTrace = function(label, show) {
	var i = 0;
	for (i in this.dataFields)
	{
		if (this.dataFields[i].label == label)
		{
			this.dataFields[i].visible = show;
		}
	}

	this._drawFrame();
};


Graph.prototype.resized = function(width, height) {
    this.graphWidth = this.graphWidth + (width - this.config.width);
    this.graphHeight = this.graphHeight + (height - this.config.height);
    
    this.config.width = width;
    this.config.height = height;
    
    /* Adjust dimensions of canvas, box and other stuff. */
    this.$widget.find("canvas").attr({
        width: this.graphWidth,
        height: this.graphHeight
    });
    
    this.$widget.find(".graph-canvas-box").css({
        width: this.graphWidth,
        height: this.graphHeight 
    });
    
    var i, $s = this.$widget.find(".graph-left-scale-0");
    
    /* Left scales. */
    for (i = 0; i <= this.config.vertScales; i++)
    {
        $s.css("top", this.graphHeight / this.config.vertScales * i);
        $s = $s.next();
    }
    
    /* Left label. */
    this.$widget.find(".graph-left-axis-label").css("top", (this.config.windowed ? 30 : 0) + this.graphHeight / 2);
    
    /* Bottom scales. */
    for (i = 0, $s = this.$widget.find(".graph-bottom-scale-0"); i <= this.config.horizScales; i++)
    {
        $s.css("left", this.graphWidth / this.config.horizScales * i);
        $s = $s.next();
    }
    
    this.$widget.css({
        width: width,
        height: height
    });
};

Graph.prototype.resizeStopped = function(width, height) {
    this.resized(width, height);
    this._drawFrame();
};

/**
 * Enables or disables graph autoscaling. 
 * 
 * @param {boolean} autoscale true if graph autoscales
 */
Graph.prototype._enableAutoscale = function(autoscale) {
    if (!(this.config.autoScale = autoscale))
    {
        this.graphRange = this.config.maxValue - this.config.minValue;
        this.graphOffset = this.config.minValue / this.graphRange;
        this._updateDependantScale();
    }
};


/**
 * Shows or hides the graph controls.
 * 
 * @param {boolean} show whether to show the controls
 */
Graph.prototype._showControls = function(show) {
    var $n = this.$widget.find(".graph-controls");
    $n.css("display", $n.css("display") == "none" ? "block" : "none");
    this.$widget.css("height", "auto");
};

/* ============================================================================
 * == Scatter Plot Widget.                                                   ==
 * ============================================================================ */

/**
 * The scatter plot widget is a graph that plots points to show the 
 * relationship between two sets of data. 
 * 
 * @param {string} id graph identifier
 * @param {object} config configuration object
 * @config {object}  [fields]         map of graphed data fields with independant field => dependant field or 
 *                                      field => [dependant field, dependant field] 
 * @config {object}  [labels]         map of graphed data labels with independant field => label or
 *                                      field => [label, label] (optional)
 * @config {object}  [colors]         map of graph trace colors with independant field => color or
 *                                      field => [color, color] (optional)
 * @config {boolean} [continuous]      whether to plot a continous line or a series of points (default true)
 * @config {boolean} [autoScale]      whether to autoscale the graph dependant (default off)
 * @config {integer} [dependantMin]   minimum value that is graphed for dependant axis, implies not autoscaling (default 0)
 * @config {integer} [dependantMax]   maximum value that is graphed for dependant axis, implies not autoscaling (default 100)
 * @config {integer} [independantMin] minimum value that is graphed for dependant axis, implies not autoscaling (default 0)
 * @config {integer} [independantMax] maximum value that is graphed for dependant axis, implies not autoscaling (default 100)
 * @config {integer} [sampleSize]     number of samples to graph (default data size) 
 * @config {integer} [duration]       number of seconds this graph displays if time series (default data size)
 * @config {integer} [period]         period betweeen samples in milliseconds if time series (default 100)
 * @config {string}  [xLabel]         X axis label (default (Time (s))
 * @config {String}  [yLabel]         Y axis label (optional)
 * @config {boolean} [traceLabels]    whether to show trace labels (default true)
 * @config {boolean} [fieldCtl]       whether data field displays can be toggled (default false)
 * @config {boolean} [autoCtl]        whether autoscaling enable control is shown (default false)
 * @config {boolean} [durationCtl]    whether duration control slider is displayed
 * @config {integer} [vertScales]     number of vertical scales (default 5)
 * @config {integer} [horizScales]    number of horizontal scales (default 5)
 */
function ScatterPlot(id, config)
{
    /* Overriding base default options. */
    if (config.labels === undefined) config.labels = { };
    if (config.horizScales === undefined) config.horizScales = 5;
    
    /* Configuration synonyms. */
    if (config.dependantMin) config.minValue = config.dependantMin;
    if (config.dependantMax) config.maxValue = config.dependantMax;
    
    Graph.call(this, id, config);
    
    /* Discarding base default values. */
    this.config.duration = config.duration;
    
    /* Default options. */
    if (this.config.independantMin === undefined) this.config.independantMin = 0;
    if (this.config.independantMax === undefined) this.config.independantMax = 100;
    if (this.config.continuous === undefined) this.config.continuous = true;
    
    /** @private {integer} The range of values on the indepenedant scale. */
    this.independantRange = this.config.independantMax - this.config.independantMin;
    
    /** @private {integer} Offset to the zero value on the independant range. */
    this.independantOffset = this.config.independantMin / this.independantRange;
    
    /** @private {integer} Displayed sample size. If this is not set, the
     *  packet data length will be used as the sample size. */
    this.sampleSize = undefined;
    if (this.config.sampleSize) this.sampleSize = this.config.sampleSize;
    else if (this.config.duration && this.config.period) this.sampleSize = this.config.duration * this.config.period;
}

ScatterPlot.prototype = new Graph;

ScatterPlot.prototype.init = function($container) {
    var i = 0, j, c = 0;
    
    if (!this.dataFields)
    {
        this.dataFields = { };
        for (i in this.config.fields)
        {
            if ($.isArray(this.config.fields[i]))
            {
                for (j = 0; j < this.config.fields[i].length; j++)
                {
                    this.dataFields[i + "-" + j] = {
                            independant: i,
                            dependant: this.config.fields[i][j],
                            label: this.config.labels.hasOwnProperty(i) && this.config.labels[i].length > j ?
                                        this.config.labels[i][j] : "",
                            visible: true,
                            independantValues: [ ],
                            dependantValues: [ ],
                            color: this.config.colors.hasOwnProperty(i) && this.config.colors[i].length > j? 
                                        this.config.colors[i][j] : Graph.COLORS[c++ % Graph.COLORS.length]
                    };
                }
            }
            else
            {
                this.dataFields[i] = {
                        independant: i,
                        dependant: this.config.fields[i],
                        label: this.config.labels.hasOwnProperty(i) ? this.config.labels[i] : "",
                        visible: true,
                        independantValues: [ ],
                        dependantValues: [ ],
                        color: this.config.colors.hasOwnProperty(i) ? this.config.colors[i] : 
                            Graph.COLORS[c++ % Graph.COLORS.length]
                };
            }
        }
    }
    
    Graph.prototype.init.call(this, $container);
    
    this._updateDependantScale();
    this._updateIndependentScale();
};

ScatterPlot.prototype._drawIndependantScales = function() {
    var i, j,
        off = this.graphWidth - Math.abs(this.independantOffset * this.graphWidth);

    this.ctx.save();
    this.ctx.beginPath();

    this.ctx.strokeStyle = "#FFFFFF";

    /* Zero line. */
    this.ctx.lineWidth = 3;
    if (off > 0 && off < this.graphWidth)
    {
        this.ctx.moveTo(off - 1.5, 0);
        this.ctx.lineTo(off - 1.5, this.graphHeight);
    }
    this.ctx.stroke();
    
    this.ctx.lineWidth = 0.3;

    for (i = 0; i < this.graphWidth; i += this.graphWidth / this.config.horizScales)
    {
        for (j = 0; j < this.graphHeight ; j += Graph.STIPPLE_WIDTH * 1.5)
        {
            this.ctx.moveTo(i - 0.25, j);
            this.ctx.lineTo(i - 0.25, j + Graph.STIPPLE_WIDTH);
        }
    }

    this.ctx.closePath();
    this.ctx.stroke();
    this.ctx.restore();
};


ScatterPlot.prototype.consume = function(data) {
    var i = 0, size;
    
    for (i in this.dataFields)
    {
        if (data[this.dataFields[i].independant] === undefined ||
                data[this.dataFields[i].dependant] === undefined) continue;
        
        size = this.sampleSize ? this.sampleSize : data[this.dataFields[i].independant].length;

        this.dataFields[i].independantValues = this._pruneSample(data[this.dataFields[i].independant], size);
        this.dataFields[i].dependantValues = this._pruneSample(data[this.dataFields[i].dependant], size);
    }
    
    if (this.config.autoScale) 
    {
        /* Determine graph scaling for this frame and label it. */
        this._adjustScaling();
        this._updateDependantScale();
        this._updateIndependentScale();
    }

    this._drawFrame();
};

/**
 * Prune the sample dataset to the number of specified size. If the values 
 * length is less than the specified size, the data is padded with zeros, if
 * the values length is greater than the specified size, the oldest data 
 * (from the beginning of the values) is discarded.
 * 
 * @param {array} values list of samples
 * @param {integer} desired data size
 * @return {array} pruned values
 */
ScatterPlot.prototype._pruneSample = function(values, size) {
    if (values.length < size)
    {
        while (values.length < size) values.push(0);
    }
    else if (values.length > size)
    {
        while (values.length > size) values.shift();
    }
    
    return values;
};

ScatterPlot.prototype._drawTrace = function(dObj) {
    var i = 0, xCoord, yCoord;
    
    this.ctx.save();
    this.ctx.beginPath();
    
    this.ctx.strokeStyle = dObj.color;
    this.ctx.lineWidth = 3;
    this.ctx.lineJoin = "round";
    this.ctx.shadowColor = "#222222";
    this.ctx.shadowBlur = 2;
    this.ctx.shadowOffsetX = 1;
    this.ctx.shadowOffsetY = 1;
    
    do 
    {
        xCoord = this.graphWidth / this.independantRange * dObj.independantValues[i] - 
                this.independantOffset * this.graphWidth;
        if (xCoord < 0) xCoord = 1;
        if (xCoord > this.graphWidth - 1) xCoord = this.graphWidth;
        
        yCoord = this.graphHeight - this.graphHeight / this.graphRange * dObj.dependantValues[i] + 
                this.graphOffset * this.graphHeight;
        if (yCoord < 0) yCoord = 1;
        if (yCoord > this.graphHeight) yCoord = this.graphHeight - 1;
        
        if (this.config.continuous)
        {
            if (i == 0) this.ctx.moveTo(xCoord, yCoord); 
            else this.ctx.lineTo(xCoord, yCoord);
        }
        else
        {
            this.ctx.moveTo(xCoord, yCoord);
            this.ctx.lineTo(xCoord + 1, yCoord + 1);
            this.ctx.stroke();
        }
    }
    while (++i < dObj.independant.length);
    
    this.ctx.stroke();
    this.ctx.restore();
};

ScatterPlot.prototype._updateIndependentScale = function() {
    var i, $s = this.$widget.find(".graph-bottom-scale-0");
    
    for (i = 0; i <= this.config.horizScales; i++)
    {
        $s.html(Util.zeroPad(
                this.independantRange / this.config.horizScales * i + this.independantRange * this.independantOffset,
                this.independantRange >= this.config.horizScales * 2 ? 0 : 1));
        $s = $s.next();
    }
};

ScatterPlot.prototype._adjustScaling = function() {
    var dmin = Number.POSITIVE_INFINITY, imin = Number.POSITIVE_INFINITY, dmax = Number.NEGATIVE_INFINITY, 
            imax = Number.NEGATIVE_INFINITY, i = 0, j;

    for (i in this.dataFields)
    {
        for (j = 0; j < this.dataFields[i].independantValues.length; j++)
        {
            if (this.dataFields[i].independantValues[j] < imin) imin = this.dataFields[i].independantValues[j];
            if (this.dataFields[i].independantValues[j] > imax) imax = this.dataFields[i].independantValues[j];
            if (this.dataFields[i].dependantValues[j] < dmin) dmin = this.dataFields[i].dependantValues[j];
            if (this.dataFields[i].dependantValues[j] > dmax) dmax = this.dataFields[i].dependantValues[j];
        }
    }

    this.graphRange = dmax - dmin;
    this.graphOffset = dmin / this.graphRange;
    
    this.independantRange = imax - imin;
    this.independantOffset = imin / this.independantRange;
};


/* ============================================================================
 * == Switch Widget.                                                         ==
 * ============================================================================ */

/**
 * The switch widget which provides a toggable switch to change a boolean 
 * variable.
 *
 * @constructor
 * @param {string} id the identifier of widget
 * @param {object} config configuration of widget
 * @config {string}  [field]      server data variable that is being switched
 * @config {string}  [action]     server action to call when the switched is changed
 * @config {string}  [label]      switch label (optional)
 * @config {string}  [stickColor] sets the color of the switches stick (silver, black, red)
 * @config {string} [led] set switch LED indicator (optional)
 * @config {boolean} [vertical]   set button vertical or horizontal (default horizontal)
 */
function Switch(id, config)
{
    if (!(config.field || config.action)) throw "Options not supplied."; 
    
    Widget.call(this, id, config);

    /** @private {boolean} The state of the switch. */
    this.val = undefined;
    
    /** @private {boolean} Whether the value has been changed by user action. */
    this.isChanged = false;  
    
    this.config.classes.push("switch-box");
    this.config.classes.push("switch-" + Globals.THEME);
}
Switch.prototype = new Widget;

Switch.prototype.init = function($container) {
    this.$widget = this._generate($container, 
        this.config.vertical ? // Vertical orientation
            '<div class="switch-vertical-container">' +
                (this.config.label ? '<label class="switch-vertical-label">' + this.config.label + ':</label>' : '') +
                (this.config.led ?'<div class="led switch-led led-novalue"></div>' : '') +
                '<div class="switch-vertical switch-stick-base"></div>' +
                '<div class="switch-vertical switch-stick switch-' + this.config.stickColor + '-down"></div>' +      
                '<div style="clear:both"></div>' +
            '</div>'
        : // Horizontal orientation
            '<div class="switch-container" >' +
                (this.config.label ? '<label class="switch-label">' + this.config.label + ':</label>' : '') +
                '<div class="switch">' +
                    '<div class="switch-animated switch-slide"></div>' +
                '</div>' +
            '</div>'
    );
    
    if (!this.config.vertical && this.config.width === undefined)
    {
        this.config.width = this.$widget.find("label").outerWidth(true) + 
                            this.$widget.find(".switch").outerWidth(true) + 13;
        this.$widget.css("width", this.config.width + "px");
    }
    
    var thiz = this;
    this.$widget.find(".switch-label, .switch, .switch-vertical").click(function() { thiz._clicked(); });
    
    /* Set existing state. */
    if (this.value !== undefined) this._setDisplay(this.value);
};

Switch.prototype.consume = function(data) {
    if (!(data[this.config.field] === undefined || data[this.config.field] === this.val || this.isChanged))
    {
        this.val = data[this.config.field];
        this._setDisplay(this.val);
    }
};

/**
 * Event handler to be called when the switch is clicked.
 */
Switch.prototype._clicked = function() {
    this.isChanged = true;
    this.val = !this.val;
    this._setDisplay(this.val);
    
    var thiz = this, params = { };
    params[this.config.field] = this.val ? 'true' : 'false';
    this._postControl(
        this.config.action,
        params,
        function() {
            thiz.isChanged = false;
        }
     );
};

/**
 * Sets the display value. 
 * 
 * @param on whether the display should be on or off
 */
Switch.prototype._setDisplay = function(on) {
    if (this.config.vertical)
    {
        if (on)
        {
            this.$widget.find(".switch-stick").removeClass("switch-" + this.config.stickColor + "-down");
            this.$widget.find(".switch-stick").addClass("switch-" + this.config.stickColor + "-up");
            this.$widget.find(".switch-led").addClass("led-on");
            this.$widget.find(".switch-led").removeClass("led-novalue");
        }
        else
        {
            this.$widget.find(".switch-stick").addClass("switch-" + this.config.stickColor + "-down");
            this.$widget.find(".switch-stick").removeClass("switch-" + this.config.stickColor + "-up");
            this.$widget.find(".switch-led").addClass("led-novalue");
            this.$widget.find(".switch-led").removeClass("led-on");
        }     
    }
    else
    {
        if (on)
        {
            this.$widget.find(".switch .switch-slide").addClass("switch-on");
        }
        else
        {
            this.$widget.find(".switch .switch-slide").removeClass("switch-on");
        }
    }
};

/* ============================================================================
 * == Rotary Switch widget                                                   ==
 * ============================================================================ */

/**
 * A rotary switch allows the selection of a limited number of options.
 *
 * @constructor
 * @param {string} id the identifier of widget
 * @param {object} config configuration of widget
 * @config {string} [field]  server data variable that is being switched
 * @config {string} [action] server action to call when the switched is changed
 * @config {array}  [values] the list of potential values
 * @config {number} [radius] the radius of the switch
 * @config {string} [label]  switch label (optional)
 * @config {string} [color] set the switch color (default black)
 */
function RotarySwitch(id, config)
{
    if (!(config.field || config.action || config.values)) throw "Options not supplied."; 
    
    Widget.call(this, id, config);
    
    /* Default options. */
    if (this.config.label === undefined) this.config.label = '';

    /** @private {boolean} The selected value. */
    this.val = undefined;
    
    /** @private {boolean} Whether the value has been changed by user action. */
    this.isChanged = false;  
}

RotarySwitch.prototype = new Widget;

RotarySwitch.prototype.init = function($container) {
	var r = this.config.radius,
        v = this.config.values;
	
    this.$widget = this._generate($container,
    	"<div class='rotary-container " + (this.config.label ? 'rotary-container-label' : '') + 
    	"' style='width:" + r * 3 + "px'>" +
    	(this.config.label ? "<label>" + this.config.label + "</label>" : '') +
        "<div id='rotary-container-" + this.id + "' class='rotary-switch-container' " + 
            "style='width:" + r * 2 +"px;height:" + r * 2 + "px;'>" +
                "<div id='rotary-switch-" + this.id + "' class='rotary-switch rotary-" + 
                (this.config.color ? this.config.color : 'black') + "'></div>" +
        "</div></div>"
    );

    /* Generates the positions of the switches' points. */
    for(var i = 0; i < v.length; i++) {

    	/* Calculate the X and Y axes of the current point.  */
        var x = (r - 5) - (r + 10) * Math.cos(2 * Math.PI * i / v.length),
            y = (r - 5) - (r + 10) * Math.sin(2 * Math.PI * i / v.length),
            p = v[(v.length - i)];

        $("#rotary-container-" + this.id).append(
            "<div class='rotary-switch-val " +
            ( y <= 55 ? y = (y - ( p ? 2 / 2 : '')) - (r >= 60 ? 9 : 4): 0) + "' id='" + this.id + "-" + i + "' " +
            "style='left:" + Math.round(y) + "px;top:" + Math.round(x) + "px' " + "value=" +
            ( p ? p.value : v[0].value) + ">" + ( p ? p.label : v[0].label) + "</div>"
        );
    }

    var thiz = this;
    this.$widget.find(".rotary-switch-val").click(function() { thiz._clicked(this); });	
};

RotarySwitch.prototype.consume = function(data) {

};

/**
 * Event handler to be called when a value is clicked.
 */
RotarySwitch.prototype._clicked = function(point) {
    this.val = $(point).attr('value');
    this.isChanged = true;
    this._animateSwitch(point);

    var thiz = this, params = { };
    params[this.config.field] = this.val;
    this._postControl(
        this.config.action,
        params,
        function() {
            thiz.isChanged = false;
        }
     );
};

/**
 * Animates the switch to point to the selected label. 
 * 
 * @param point the selected label
 */
RotarySwitch.prototype._animateSwitch = function(point) {
    /* Get the position of the point and sets the X and Y axes used for calculating the value positions. */
    var pos = $(point).position(),
        x0 = (this.config.radius - 5),
        y0 = (this.config.radius - 5);

    //TODO Fix issue with some labels making the switch fully rotate to get to the closest one.

    /* Calculate the switches degree in relation to the point. */
    var deg = Math.atan((pos.left - x0) / (y0 - pos.top)) * 180 / Math.PI;
    deg = x0 < pos.top ? Math.round(deg + 180) : Math.round(deg);

    /* Rotates the switch. */
    $(point).parent().find('.rotary-switch').css({
        '-webkit-transform' : 'rotate('+ deg +'deg)',
        '-moz-transform' : 'rotate('+ deg +'deg)',
        '-ms-transform' : 'rotate('+ deg +'deg)',
        '-o-transform' : 'rotate('+ deg +'deg)',
        'transform' : 'rotate('+ deg +'deg)'
    });
};

/* ============================================================================
 * == Button widget                                                          ==
 * ============================================================================ */

/**
 * Button that posts to the server when clicked.
 * 
 * @param {string} id identifier of widget
 * @param {object} config configuration of widget
 * @config {string}  [action] action to send to when pressed
 * @config {object}  [params] parameters to be sent when pressed (optional)
 * @config {string}  [label] the label to display on the button (optional)
 * @config {string}  [image] an image to display on the button (optional)
 * @config {boolean} [circular] whether the button is circular (default false)
 * @config {number}  [diameter] The size of a push button diameter in pixels (default 100px)
 * @config {string}  [color]  custom color setting for the button (default #EFEFEF)
 * @config {string}  [clickColor] color of button when clicked (default #CCCCCC)
 * @config {string}  [pushColor] color of the push button (optional)
 * @config {boolean} [overlay] whether the button has the clear style overlay (default false)
 * @config {function} [callback] callback to be invoked with response of posts (optional)
 */
function Button(id, config)
{
    Widget.call(this, id, config);
    this.config.classes.push("button-outer");

    /* Default options. */
    if (this.config.params === undefined) this.config.params = { };
    if (this.config.label === undefined) this.config.label = '';
    if (this.config.overlay === undefined) this.config.overlay = false;
    if (this.config.circular === undefined) this.config.circular = false;
    if (this.config.color === undefined) this.config.color = "#EFEFEF";
    if (this.config.clickColor === undefined) this.config.clickColor = "#CCC";
    if (this.config.diameter === undefined) this.config.diameter = 100;
}

Button.prototype = new Widget;

Button.prototype.init = function($container) {
    if (!this.config.action) throw "Options not set.";

    this.$widget = this._generate($container,
        "<div class='button " + (this.config.overlay && this.config.circular === false ? "button-overlay" : '') + "'style='" +
                (this.config.height ? "line-height:" + this.config.height + "px;" : "") +
                (this.config.color ? "background-color:" + this.config.color : "") +
                (this.config.circular ? "border-radius:" + this.config.width + "px;" : "") + "'>" +
            "<span class='button-label'>" + this.config.label + "</span>" +
            (this.config.image ? "<img src='" + this.config.image + "' alt='' />" : "") +
        "</div>"
    );

    var thiz = this;
<<<<<<< HEAD
    this.$widget.children(".button")
        .mousedown(function() { thiz._buttonEngaged(); })
        .bind("mouseup mouseout", function(){ thiz._buttonReleased(); })
        .click(function() { thiz._clicked(); });
=======
    this.$widget.mousedown(function() { thiz._buttonEngaged(); });
    this.$widget.bind("mouseup mouseout", function(){ thiz._buttonReleased(); });
    this.$widget.click(function() { thiz._clicked(); });

    if ($('#'+this.id).hasClass('push-button')) {
        /* Remove the standard button classes for the push button. */
        $('#'+this.id).find('.window-content').empty();

        /* Add the push button classes. */
        this.$widget.find('.window-content').append('<div class="push-button-container" style="height:'+ this.config.diameter +'px; width:'+ this.config.diameter +'px;"></div>');
        this.$widget.find('.push-button-container').append('<div class="push-button-outer"></div>');
        this.$widget.find('.push-button-outer').append('<div class="push-button-middle"></div>');
        this.$widget.find('.push-button-outer').append('<div class="push-button-color push-button-'+ (this.config.pushColor ? this.config.pushColor : 'white') +'"></div>');
        this.$widget.find('.push-button-middle').append('<div class="push-button-label">'+ this.config.label +'</div>');

        /* Animates the push buttons when clicked. */
        this.$widget.find('.push-button-outer').click(function(){
        	if (!thiz.$widget.hasClass('push-button-down'))
        	{
                thiz.$widget.find('.push-button-outer').addClass('push-button-down');

                setTimeout(function()
                {
                    thiz.$widget.find('.push-button-outer').removeClass('push-button-down');
                },300);       
        	}     
        });
    };

>>>>>>> 37c6d489
};

/**
 * Event handler triggered from mouse down on button.
 */
Button.prototype._buttonEngaged = function() {
    this.$widget.find(".button").css("background-color", this.config.clickColor);
    !this.config.color ? this.$widget.find(".button").css("box-shadow", "0px 1px 5px 1px #" + this.config.color) : '';
    !this.config.color ? this.$widget.find(".button:after").css("background-size", "100% 100% !important") : '';
};

/**
 * Event handler triggered when no longer on mouse down on button.
 */
Button.prototype._buttonReleased = function() {
    !this.config.color ?
        this.$widget.find(".button").css("background-color", "") :
        this.$widget.find(".button").css("background-color", this.config.color);
};

/**
 * Event handler triggered when button clicked.
 */
Button.prototype._clicked = function() {
    this._postControl(this.config.action, this.config.params, this.config.callback);
};


/* ============================================================================
 * == Push Button widget                                                     ==
 * ============================================================================ */

/**
 * Push button that is active when the button is clicked. 
 * 
 * @param {string} id identifier of widget
 * @param {object} config configuration of widget
 * @config {string}  [action] action to send to when pressed
 * @config {string}  [releaseAction] action to send when released (optional)
 * @config {object}  [params] parameters to be sent when pressed (optional)
 * @config {integer} [period] number of milliseconds before next server post (default 250)
 * @config {string}  [label] the label to display on the button (optional)
 * @config {boolean} [circular] whether the button is circular (default false)
 * @config {function} [callback] callback to be invoked with response of posts (optional)
 */
function PushButton(id, config)
{
    if (!config.action) throw "Options not set";
    
    Button.call(this, id, config);
    this.config.classes.push("push-button");

    /* Default options. */
    if (this.config.period === undefined) this.config.period = 250;
    
    /* Whether the mouse is down. */
    this.engaged = false;
}

PushButton.prototype = new Button;

PushButton.prototype._buttonEngaged = function() {
    Button.prototype._buttonEngaged.call(this);
    
    this.engaged = true;
    this._sendUpdate();
};

PushButton.prototype._sendUpdate = function() {
    if (!this.engaged) return;
    
    var thiz = this;
    this._postControl(this.config.action, this.config.params, this.config.callback);
    setTimeout(function() { thiz._sendUpdate(); }, this.config.period);
};

PushButton.prototype._buttonReleased = function() {
    if (!this.engaged) return;
    
    Button.prototype._buttonReleased.call(this);
    this.engaged = false;
};

PushButton.prototype._clicked = function() { 
    /* Push buttons ignore the click event because data sending is triggered
     * in the mouse down event. */
};


/* ============================================================================
 * == Knob widget                                                            ==
 * ============================================================================ */

/**
 * A Knob switch allows the selection of a range of options using a circular slider.
 * 
 * @constructor
 * @param {string} id the identifier of widget
 * @param {object} config configuration of widget
 * @config {string} [field] data field that has displayed value
 * @config {string} [action] server action to call when the switched is changed
 * @config {string} [label] label to display
 * @config {string} [units] Units of the knobs value
 * @config {string} [precision] precision of values (default 0)
 * @config {string} [style] set the knob style (default smooth)
 * @config {integer} [min] minimum value of slider (default 0)
 * @config {integer} [max] maximum value of slider (default 100)
 * @config {number} [radius] the radius of the knob in pixels (default 25px)
 * @config {boolean} [indicator] whether the knob value has a visual indicator (default false)
 * @config {boolean} [vertical] whether the label and text entry is aside (default false)
 */
function Knob(id, config)
{
    Widget.call(this, id, config);
    
    /** Default settings. */
    if (this.config.min === undefined) this.config.min = 0;
    if (this.config.max === undefined) this.config.max = 100;
    if (this.config.vertical === undefined) this.config.vertical = false;
    if (this.config.indicator === undefined) this.config.indicator = false;
    if (this.config.radius === undefined) this.config.radius = 25;
    if (this.config.precision === undefined) this.config.precision = 0;
    
    /** @private {number} Current value of knob. */
    this.val = undefined;
    
    /** @private {boolean} Whether the value has changed by user action
     *  and is the being sent to the server. */
    this.valueChanged = false;
}

Knob.prototype = new Widget;

Knob.prototype.init = function($container) {
    if (!(this.config.action && this.config.field)) throw "Options not supplied.";
	
    this.$widget = this._generate($container, this._buildHTML());

    /* Generates the the knobs' indicator containers. */
    for(var i = 1; i <= 10; i++) {
        this.$widget.find(".knob-indicator-container").append("<div class='knob-indicator knob-indicator-" + i + "'>&nbsp;</div>");
    }

    /* Knob Position */        
    this.knob = this.$widget.find('.knob-' + this.config.style);
    this.kP = this.knob.offset();
    this.kPos = { x: this.kP.left, y: this.kP.top};

    /* Event Handlers. */
    var thiz = this;    
    this.$widget.find('.knob').mousedown(function(e){ e.preventDefault(); thiz._knobEngaged(); });
    this.$widget.mouseup(function(){ thiz._knobReleased(); });
    this.$widget.mousemove(function(e){ thiz._knobChanged(e); });
    this.$widget.find('.knob-val').click(function() { thiz._handleValueSelect($(this).data('value')); });
    this.$widget.find('.knob-range-val').click(function() { thiz._handleValueSelect($(this).data('value')); });
    this.$input = this.$widget.find('input').change(function() { thiz._handleTextBoxChange($(this).val()); });   
    $(document).bind("mouseup.knob-" + this.id, function(){ thiz._knobReleased(); });
};

Knob.prototype._buildHTML = function() {
    return (
    "<div id='knob-container-" + this.id + "'>" +
        (this.config.label ? "<label class='knob-label" + (this.config.vertical ? '' : ' knob-label-horizontal') +"'>" + this.config.label + ":</label>" : '') +
        "<div class='knob-range" + (!this.config.vertical && !this.config.windowed ? ' knob-range-horizontal' : '') +"'>" +
            "<div class='knob-range-val knob-max' data-value='1'>Max: " + this.config.max + "</div>" +
            "<div class='knob-min knob-range-val' data-value='0'>Min: " + this.config.min + "</div>" +
            "</div>" +
        "<div class='knob-container' style='height:" + this.config.radius * 2 + "px; width: " + this.config.radius * 2 + "px;'>" +
            "<div class='knob " + "knob-container-" + this.config.style + "'>" +
                "<div class='knob-texture knob-" + this.config.style + "'></div>" +
                "<div class='knob-highlight'" + (this.config.style == 'black' ? 'style="opacity:0.4;"' : '') + "></div>"+
            "</div>" +
        "</div>" +
        "<div class='knob-val knob-25' data-value='0.25' style='top:50%; right:" + (!this.config.windowed ? '-25%' : '-1px') + ";'>" + ((this.config.max - this.config.min) * 0.25 + this.config.min) + "</div>" +
        "<div><div class='knob-50-outter'><div class='knob-val knob-50' data-value='0.50'>" + ((this.config.max - this.config.min) * 0.50 + this.config.min) + "</div></div></div>" +
        "<div class='knob-val knob-75' data-value='0.75' style='top: 50%; left:" + (!this.config.windowed ? '-25%' : '-1px') + ";'>" + ((this.config.max - this.config.min) * 0.75 + this.config.min) + "</div>" +
        "<div class='knob-input-container" + (this.config.vertical ? '' : ' knob-input-horizontal') +"'>" +    
            "<input class='knob-input' value='0'></input>" +
            (this.config.indicator ? '<div class="knob-indicator-container"></div>' : '') +
            "<div class='knob-input-units'>" + (this.config.units ? this.config.units : '') + "</div>" +
        "</div>" +
    "</div>"
    );
};

/**
 * Event handler triggered when the knob is active.
 */
Knob.prototype._knobEngaged = function(){
    this.mouseDown = true;
};

/**
 * Event handler triggered when no longer on mouse down on button.
 */
Knob.prototype._knobReleased = function() {
    this.mouseDown = false;
    if (this.valueChanged) {
        this._send();
    }
    $('.knob-overlay').remove();
    this.$widget.css('z-index', 6);
};

/**
 * Event handler triggered when the knob is rotated.
 */
Knob.prototype._knobChanged = function(e){
    if (this.mouseDown) {

        e.preventDefault();

        /* Removes any old overlays and brings the widget to the front. */
        $('.knob-overlay').remove();
        this.$widget.css('z-index', 9999);

        /* Adds a hidden overlay to improve use of the knob widget. */
        this.$widget.find('.knob-container').append('<div class="knob-overlay"></div>');

        /* The current position of the mouse within the knob. */
        var mPos = {x: e.clientX - this.kPos.x, y: e.clientY - this.kPos.y};

        /* The current angle whose tangent is the mouse position. */
        var atan = Math.atan2(mPos.x - this.config.radius, mPos.y - this.config.radius);

        /* Degrees from mouse position. */
        this.deg = -atan / (Math.PI/180) + 180;

        /* Rotates the knob. */
        this._rotateKnob(this.deg);
        
        /* Get the value of the degree in comparison to the range of the knob widget. */
        var range = this.config.max - this.config.min;

        this.val = Math.round((this.deg * range) / 360) + this.config.min;
        this.valueChanged = 'true';
    }

    /* Updates the visual indicator with the knobs value. */
    if (this.config.indicator)
    {
        var perc = Math.round(((this.val - this.config.min) * 100) / (this.config.max - this.config.min));
        var indi = Math.floor(perc / 10);

        for(var i = indi; i <= 10; i++){
            this.$widget.find('.knob-indicator-' + i).css('background','none');
        }

        for(var i = indi; i >= 0; i--){
            this.$widget.find('.knob-indicator-' + i).css('background','#00C2FF');
        }    
    }    
};

/**
 * Rotates the knob widget.
 */
Knob.prototype._rotateKnob = function(){
    var t = (this.mouseDown === false) ? 0.5 : 0;

    this.knob.css({
    	'transition' : t + 's',
        '-webkit-transform' : 'rotate(' + this.deg + 'deg)',
        '-moz-transform' : 'rotate(' + this.deg + 'deg)',
        '-ms-transform' : 'rotate(' + this.deg + 'deg)',
        '-o-transform' : 'rotate(' + this.deg + 'deg)',
        'transform' : 'rotate(' + this.deg + 'deg)'
    });

    /* Update the knob input field. */
    this.$widget.find('.knob-input').val(this.val);
};

/**
 * Handles the click event for the knob values 
 */
Knob.prototype._handleValueSelect = function(val) {

    /* Get the values positon in relation to degrees. */
    val === 0 ? this.val = this.config.min : this.val = (this.config.max - this.config.min) * val;
    
    /* Get the degree position of the selected value. */
    switch (val)
    {
    case 0:
        this.deg = 0;
        this.val = this.config.min;
        break;

    case 0.25:
        this.deg = 90;
        this.val = ((this.config.max - this.config.min) * 0.25 + this.config.min);
        break;

    case 0.50:
        this.deg = 180;
        this.val = ((this.config.max - this.config.min) * 0.50 + this.config.min);
        break;

    case 0.75:
        this.deg = 270;
        this.val = ((this.config.max - this.config.min) * 0.75 + this.config.min);
        break;

    case 1:
        this.deg = 360;
        this.val = ((this.config.max - this.config.min) + this.config.min);
        break;

    default:
        //Do Nothing
    }

    /* Update the knob. */
    this.valueChanged = true;
    this._rotateKnob();
    this._send();
};

/**
 * Handles a value text box change.
 * 
 * @param {number} val new value
 */
Knob.prototype._handleTextBoxChange = function(val) {
    this.removeMessages();
    if (!val.match(/^-?\d+\.?\d*$/))
    {
        this.addMessage("Value must be a number.", Widget.MESSAGE_TYPE.error, (this.config.radius * 2.2), '95%', Widget.MESSAGE_INDICATOR.left);
        return;
    }

    n = parseFloat(val);
    if (n < this.config.min || n > this.config.max)
    {
        this.addMessage("Value out of range.", Widget.MESSAGE_TYPE.error, (this.config.radius * 2.2), '100%', Widget.MESSAGE_INDICATOR.left);
        return;
    }

    /* Get the values positon in relation to degrees. */
    this.deg = Math.round(val * 360 / (this.config.max - this.config.min) - 90);
    this.val = val;
    this.valueChanged = true;
    this._rotateKnob();
    this._send();
};

/** 
 * Sends the updated value to the server.
 */
Knob.prototype._send = function() {
    var thiz = this, params = { };
    params[this.config.field] = this.val;
    this._postControl(this.config.action, params,
        function(data) {
            thiz.valueChanged = false;
        }
    );
};

Knob.prototype.destroy = function() {
    $(document).unbind("mouseup.knob-" + this.id);
    Widget.prototype.destroy.call(this);
};

/* ============================================================================
 * == Spinner widget                                                         ==
 * ============================================================================ */

function Spinner()
{
    // TODO Spinner widget
}

/* ============================================================================
 * == Slider widget                                                          ==
 * ============================================================================ */

/**
 * Slider widget that displays a slider that allows that provides a slidable
 * scale over the specified range.
 * 
 * @constructor
 * @param {string} id widget identifier
 * @param {object} config configuration of widget
 * @config {string}  [field] server data variable that is being set
 * @config {string}  [action] server action to call when the slider is changed
 * @config {boolean} [textEntry] whether text entry is displayed (default true) 
 * @config {string}  [label] slider label (optional)
 * @config {string}  [units] units label to display (optional)
 * @config {integer} [precision] precision of displayed value (default 1)
 * @config {integer} [min] minimum value of slider (default 0)
 * @config {integer} [max] maximum value of slider (default 100)
 * @config {boolean} [vertical] whether slider is vertically or horizontally orientated (default vertical)
 * @config {integer} [length] length of slider in pixels (default 250)
 * @config {integer} [scales] number of scales to display (default fitted to min, max value)
 */
function Slider(id, config)
{
    if (!(config.field || config.action)) throw "Options not supplied.";
    
    Widget.call(this, id, config);
    
    /* Default options. */
    if (this.config.min === undefined) this.config.min = 0;
    if (this.config.max === undefined) this.config.max = 100;
    if (this.config.vertical === undefined) this.config.vertical = true;
    if (this.config.textEntry === undefined) this.config.textEntry = true;
    if (this.config.length === undefined) this.config.length = 250;
    if (this.config.label === undefined) this.config.label = '';
    if (this.config.units === undefined) this.config.units = '';
    if (this.config.precision === undefined) this.config.precision = 1;
    if (this.config.scales === undefined) this.config.scales = 
            this.config.max - this.config.min > 10 ? 10 : this.config.max - this.config.min;

    /** The current value of the data variable. */
    this.val = undefined;
    
    /** Whether the value has changed due to user interaction. */
    this.valueChanged = false;
    
    /** Knob holder. */
    this.$knob = undefined;
    
    /** Value box. */
    this.$input = undefined;
    
    /** Whether we are sliding. */
    this.isSliding = false;
    
    /** Last coordinate in sliding orientation. */
    this.lastCoordinate = undefined;
}
Slider.prototype = new Widget;

Slider.prototype.init = function($container) {
    /* Reset values. */
    this.val = undefined;
    this.valueChanged = false;
    
    this.$widget = this._generate($container, this._buildHTML());
    
    var thiz = this;
    
    /* Slider events. */
    this.$knob = this.$widget.find(".slider-knob")
        .mousedown(function(e) { thiz._slideStart(e.pageX, e.pageY); });
    
    /* Slider position click. */
    this.$widget.find(".slider-outer").bind("click." + this.id, function(e) { thiz._sliderClicked(e.pageX, e.pageY); });
    
    /* Value box events. */
    if (this.config.textEntry) this.$input = this.$widget.find(".slider-text input")
        .focusin(formFocusIn)
        .focusout(formFocusOut)
        .change(function() { thiz._handleTextBoxChange($(this).val()); });    
};

Slider.prototype._buildHTML = function() {
    var i, s = (Math.floor((this.config.max - this.config.min) / this.config.scales)),
        html = 
        "<div class='slider-container-" + (this.config.vertical ? "vertical" : "horizontal") + "' style='" + 
                    (this.config.vertical ? "" : "width:" + (this.config.length + 15) + "px;") + "'>" +
            "<div class='slider-outer' style='" + (this.config.vertical ? "height" : "width") + ":" + this.config.length + "px'>";
            
    /* Slider scale. */
    html += "<div class='slider-scales slider-scales-" + (this.config.vertical ? "vertical" : "horizontal") + "'>";
    for (i = 0; i <= this.config.scales; i++)
    {
        html += "<div class='slider-scale' style='" + (this.config.vertical ? "top" : "left") + ":" + 
                        (this.config.length / this.config.scales * i) + "px'>" +
                    "<span class='ui-icon ui-icon-arrowthick-1-" + (this.config.vertical ? "w" : "n") + "'></span>" +
                    "<span class='slider-scale-value'>" + 
                            (this.config.vertical ? this.config.max - s * i : this.config.min + s * i) + "</span>" +
                "</div>";
    }
    html += "</div>";
    
    /* Slider post. */
    html += "<div class='slider-post slider-post-" + (this.config.vertical ? "vertical" : "horizontal") + "'></div>";
    
    /* Slider knob. */
    html += "<div class='slider-knob slider-knob-" + (this.config.vertical ? "vertical" : "horizontal" ) + "'>" +
                "<div class='slider-knob-slice slider-knob-back'></div>";
    
    for (i = 0; i < 9; i++)
    {
        html +=     "<div class='slider-knob-slice slider-knob-slice-" + i + "'></div>";
    }
    
    html += "</div>";
    
    html += "</div>";
    
    /* Text box with numeric value. */
    html += this.config.textEntry ?
        "<div class='slider-text slider-text-" + (this.config.vertical ? "vertical" : "horizontal") +
                " saharaform' style='" + (this.config.vertical ? "margin-top:" + (this.config.length + 20) + "px;" : "") + "'>" +
            "<label for='" + this.id + "-text' class='slider-text-label'>" + this.config.label + ":&nbsp;</label>" +
            "<input id='" + this.id + "-text' type='text' /> " +
            "<span>" + this.config.units + "</span>" +
        "</div>" :
        "<div class='slider-text-" + (this.config.vertical ? "vertical" : "horizontal") +
                "' style='" + (this.config.vertical ? "margin-top:" + (this.config.length + 20) +"px;" : "") + "'>" +
            this.config.label + 
        "</div>";

    html += "</div>";

    return html;
};

/**
 * Handles a slider position click.
 * 
 * @param {number} x coordinate of mouse
 * @param {number} y coordiante of mouse
 */
Slider.prototype._sliderClicked = function(x, y) {
    if (this.isSliding) return;
    
    var off = this.$widget.find(".slider-outer").offset(),
        p = this.config.vertical ? y - off.top - 7 : x - off.left - 7;
    
    /* Value scaling. */
    this.valueChanged = true;
    this.val = p * (this.config.max - this.config.min) / this.config.length + this.config.min;
    
    /* Range check. */
    if (this.val < this.config.min) this.val = this.config.min;
    if (this.val > this.config.max) this.val = this.config.max;
    
    /* Vertical sliders have the scale inverse to positioning. */
    if (this.config.vertical) this.val = this.config.max + this.config.min - this.val;
    
    /* Update display. */
    this._moveTo();
    if (this.config.textEntry) this.$input.val(Util.zeroPad(this.val, this.config.precision));
    
    /* Send results. */
    this._send();
};

/**
 * Handles slider start.
 * 
 * @param {number} x x coordinate of mouse
 * @param {number} y y coordinate of mouse
 */
Slider.prototype._slideStart = function(x, y) {
    /* State management. */
    this.isSliding = true;
    this.valueChanged = true;
    
    /* Position tracking. */
    this.lastCoordinate = (this.config.vertical ? y : x);
    
    /* Event handlings. */
    var thiz = this;
    $(document)
        .bind('mousemove.' + this.id, function(e) { thiz._slideMove (e.pageX, e.pageY); })
        .bind('mouseup.' + this.id,   function(e) { thiz._slideStop (e.pageX, e.pageY); });
    
    /* Stop double handling. */
    this.$widget.find(".slider-outer").unbind("click." + this.id);
};

/**
 * Handles slider move.
 *  
 * @param {number} x x coordinate of mouse
 * @param {number} y y coordinate of mouse
 */
Slider.prototype._slideMove = function(x, y) {
    if (!this.isSliding) return;
    
    /* Scaling to value. */
    var dist = (this.config.vertical ? y : x) - this.lastCoordinate;
    this.val += (this.config.max - this.config.min) * dist / this.config.length * (this.config.vertical ? -1 : 1);
    
    
    /* Range check. */
    if (this.val < this.config.min) this.val = this.config.min;
    if (this.val > this.config.max) this.val = this.config.max;
    
    /* Display update. */
    if (this.config.textEntry) this.$input.val(Util.zeroPad(this.val, this.config.precision));
    this._moveTo();
    
    /* Position tracking. */
    this.lastCoordinate = (this.config.vertical ? y : x);
};

/**
 * Handles slide stop.
 * 
 * @param {number} x x coordinate of mouse
 * @param {number} y y coordinate of mouse
 */
Slider.prototype._slideStop = function(x, y) {
    if (!this.isSliding) return;
    
    $(document)
        .unbind('mousemove.' + this.id)
        .unbind('mouseup.' + this.id);
    
    this.isSliding = false;
    this._send();
    
    var thiz = this;
    this.$widget.find(".slider-outer").bind("click." + this.id, function(e) { thiz._sliderClicked(e.pageX, e.pageY); });
};
/**
 * Moves the slider to the specified value 
 */
Slider.prototype._moveTo = function() {
    var p = this.val / (this.config.max - this.config.min) * this.config.length - 
            this.config.min / (this.config.max - this.config.min) * this.config.length;
    this.$knob.css(this.config.vertical ? "top" : "left", this.config.vertical ? this.config.length - p : p);
};

/**
 * Handles a value text box change.
 * 
 * @param {number} val new value
 */
Slider.prototype._handleTextBoxChange = function(val) {
    var ttLeft = this.config.vertical ? 60 : this.config.length + 17,
        ttTop  = this.config.vertical ? this.config.length + 82 : 75, n;
    
    this.removeMessages();
    if (!val.match(/^-?\d+\.?\d*$/))
    {
        this.addMessage("Value must be a number.", Widget.MESSAGE_TYPE.error, ttLeft, ttTop, Widget.MESSAGE_INDICATOR.left);
        return;
    }
    
    n = parseFloat(val);
    if (n < this.config.min || n > this.config.max)
    {
        this.addMessage("Value out of range.", Widget.MESSAGE_TYPE.error, ttLeft, ttTop, Widget.MESSAGE_INDICATOR.left);
        return;
    }
    
    this.valueChanged = true;
    this.val = n;
    this._moveTo();
    this._send();  
};

/** 
 * Sends the updated value to the server.
 */
Slider.prototype._send = function() {
    var thiz = this, params = { };
    params[this.config.field] = this.val;
    this._postControl(this.config.action, params,
        function(data) {
            thiz.valueChanged = false;
        }
    );
};

Slider.prototype.consume = function(data) {
    if (!(data[this.config.field] === undefined || data[this.config.field] == this.val || this.valueChanged))
    {
        this.val = data[this.config.field];
        this._moveTo();
        if (this.config.textEntry) this.$input.val(Util.zeroPad(this.val, this.config.precision));
    }
};

/* ============================================================================
 * == LED widget                                                             ==
 * ============================================================================ */

/** 
 * The LED widget displays a binary field with three displayed states, 
 * undefined, on, and off.
 * 
 * @constructor
 * @param {string} id the identifer of widget
 * @param {object} config configuration of widget
 * @config {string} [field] server data variable that is being displayed
 * @config {string} [label] label to display
 * @config {boolean} [ledBelow] whether the LED is below the label (default: false, adjacent to label)
 */
function LED(id, config)
{
    if (!config.field) throw "Option not supplied.";
    
    Widget.call(this, id, config);
    
    /** @private {boolean} The displayed value of the field. */
    this.val = undefined;
}
LED.prototype = new Widget;

LED.prototype.init = function($container) {
    this.$widget = this._generate($container,
        '<div class="led-container led-' + (this.config.ledBelow ? 'below' : 'adjacent') + '">' +
            (this.config.label ? '<label class="led-label">' + this.config.label + 
                    (this.config.ledBelow ? '' : ':') + '</label>' : '') +
            '<div class="led led-novalue"></div>' +
        '</div>'
    );
};

LED.prototype.consume = function(data) {
    if (!(data[this.config.field] === undefined || data[this.config.field] == this.val))
    {
        this.val = data[this.config.field];
        this.$widget.find(".led").removeClass("led-novalue led-on led-off").addClass(this.val ? 'led-on' : 'led-off');
    }
};

/* ============================================================================
 * == LCD widget                                                             ==
 * ============================================================================ */

function LCD() 
{
    // TODO Implement LCD widget
}

/* ============================================================================
 * == Gauge Widget                                                           ==
 * ============================================================================ */

function Gauge()
{
    // TODO Implment Gauge widget
}

/* ============================================================================
 * == Linear Gauge widget                                                    ==
 * ============================================================================ */

function LinearGauge()
{
    // TODO Implement Linear Gauge widget
}

/* ============================================================================
 * == Camera Widget                                                          ==
 * ============================================================================ */

/**
 * The camera widget displays a single camera stream which may have one or more
 * formats.  
 * 
 * @param {string} id camera identifier
 * @param {object} config configuration object
 * @config {string} [title] the camera box title
 * @config {string} [swfParam] data variable that specifies SWF stream URL
 * @config {string} [mjpegParam] data variable that specifies MJPEG stream URL
 * @config {integer} [videoWidth] width of the video stream
 * @config {integer} [videoHeight] height of the video stream
 */
function CameraStream(id, config)
{
    Widget.call(this, id, config);

    /** The list of address for the each of the camera formats. */
    this.urls = {
        swf:   undefined, // Flash format
        mjpeg: undefined  // MJPEG format
    };  
    
    /** @private {boolean} Whether the camera is deployed. */
    this.isDeployed = false;
    
    /** @private {string} Deployed video format. */
    this.deployedFormat = undefined;
    
    /** @private {integer} Deployed video width. */
    this.videoWidth = undefined;
    
    /** @private {integer} Deployed video height. */
    this.videoHeight = undefined;
    
    /** @private {} SWF timer. */
    this.swfTimer = undefined;
    
    this.config.classes.push("camera-stream");
};

CameraStream.prototype = new Widget;

/** @const {string} Cookie which stores the users chosen camera format. */
CameraStream.SELECTED_FORMAT_COOKIE = "camera-format";

CameraStream.prototype.init = function($container) {
    var thiz = this;
    
    /* Reset. */
    this.isDeployed = false;
    this.videoWidth = this.config.videoWidth;
    this.videoHeight = this.config.videoHeight;
    
    this.$widget = this._generate($container, this._buildHTML());

    this.$widget.find('.format-select').find('select').change(function() {
        thiz._undeploy();
        thiz._deploy($(this).val());
    });
    
    /* Loads Metro help window */
    this.$widget.find(".metro-fcheck").click(function() { $('.metro-container').fadeToggle(); });

    /* Restore current format after reinit. */
    if (this.deployedFormat) this._deploy(this.deployedFormat);
};

CameraStream.prototype.consume = function(data) {
    /* Camera streams don't change. */
    if ((this.urls.mjpeg || !this.config.mjpegParam) && (this.urls.swf || !this.config.swfParam)) return;
    
    if (this.config.swfParam && data[this.config.swfParam] != undefined)
    {
        this.urls.swf = decodeURIComponent(data[this.config.swfParam]);
    }
    
    if (this.config.mjpegParam || data[this.config.mjpegParam] != undefined)
    {
        this.urls.mjpeg = decodeURIComponent(data[this.config.mjpegParam]);
    }
    
    if ((this.urls.swf || this.urls.mjpeg) && !this.isDeployed) 
    {
        this._restoreDeploy();
    }
};

/**
 * Restores a stored user chosen format choice, otherwise uses platform deploy
 * to load the most appropriate choice. 
 */
CameraStream.prototype._restoreDeploy = function() {
    var storedChoice = Util.getCookie(CameraStream.SELECTED_FORMAT_COOKIE);
    
    if (storedChoice && this.urls[storedChoice])
    {
        this._deploy(storedChoice);
    }
    else
    {
        this._platformDeploy();
    }
};

/**
 * Deploys a format most appropriate to the platform.
 */
CameraStream.prototype._platformDeploy = function() {
    this._deploy(/Mobile|mobi|Android|android/i.test(navigator.userAgent) ? 'mjpeg' : 'swf');  
};

/**
 * Deploys the specified camera format. 
 * 
 * @param {string} format format to deploy
 */
CameraStream.prototype._deploy = function(format) {
    var html;
    
    switch (format)
    {
    case 'swf':
        html = this._getSwfHtml();
        break;
        
    case 'mjpeg':
        html = this._getMjpegHtml();
        break;
        
    default:
        this._platformDeploy();
        return;
    }
    
    this.isDeployed = true;
    this.$widget.find(".video-player").html(html);
    this.$widget.find("#video-player-select").children(":selected").removeAttr("selected");
    this.$widget.find("#video-player-select > option[value='" + format + "']").attr("selected", "selected");
    Util.setCookie(CameraStream.SELECTED_FORMAT_COOKIE, this.deployedFormat = format);
    
    if (this.deployedFormat == 'swf')
    {
        var thiz = this;
        this.swfTimer = setTimeout(function() {
            if (thiz.deployedFormat == 'swf') thiz._deploy(thiz.deployedFormat);
        }, 360000);
    }
};

/**
 * Removes the currently deployed video from displaying.
 */
CameraStream.prototype._undeploy = function() {
    if (this.deployedFormat == 'mjpeg')
    {
        /* Reports in the wild indicate Firefox may continue to the download 
         * the stream unless the source attribute is cleared. */
        this.$widget.find(".video-player > img").attr("src", "#");
    }

    this.$widget.find(".video-player").empty();
    
    if (this.swfTimer)
    {
        clearTimeout(this.swfTimer);
        this.swfTimer = undefined;
    }
    
    this.isDeployed = false;
};

CameraStream.prototype._buildHTML = function() {
    return (
        '<div class="video-player" style="height:' + this.videoHeight + 'px;width:' + this.videoWidth + 'px">' +
            '<div class="video-placeholder">Please wait...</div>' +
        '</div>' +
        '<div class="metro-container">' +
            'Please click the settings icon found at the bottom right corner of your browser window.' + 
            '<p>(This menu can be accessed by right clicking in the browser window).</p>' +
            '<div class="metro-image metro-image-settings"></div>' +
            '<br /><br />Then select the "View on the desktop" option.' +
            '<div class="metro-image metro-image-desktop"></div>' +
        '</div>' +
        ($.browser.msie && $.browser.version >= 10 && !window.screenTop && !window.screenY ? 
            '<div class="metro-check">' +
                '<img class="metro-icon" src="/uts/coupledtanksnew/images/ie10-icon.png" alt="Using Metro?" />' +
                'Using Metro?' +
            '</div>' : '' ) +
        '<div class="format-select">' +   
            '<select id="video-player-select" class="gradient">' +
                '<option selected="selected" value=" ">Select Format</option>' +
                (this.config.swfParam ? '<option value="swf">SWF</option>' : '') +
                (this.config.mjpegParam ? '<option value="mjpeg">M-JPEG</option>' : '') +
            '</select>' +
        '</div>'
    );
};

/**
 * Gets the HTML to deploy a SWF stream format. 
 * 
 * @return {string} SWF video HTML
 */
CameraStream.prototype._getSwfHtml = function() {
    return (!$.browser.msie ? // Firefox, Chrome, ...
            '<object type="application/x-shockwave-flash" data="' + this.urls.swf + '" ' +
                    'width="' +  this.videoWidth  + '" height="' + this.videoHeight + '">' +
                '<param name="movie" value="' + 'this.urls.swf' + '"/>' +
                '<param name="wmode" value="opaque" />' +
                '<div class="no-flash-container">' +
                    '<div class="no-flash-button">' +
                        '<a href="http://www.adobe.com/go/getflash">' +
                            '<img class="no-flash-image" src="/uts/coupledtanksnew/images/flash-icon.png"' +
                                'alt="Get Adobe Flash player"/>' +
                            '<span class="no-flash-button-text">Video requires Adobe Flash Player</span>' +
                        '</a>' +
                    '</div>' +
                    '<p class="no-flash-substring">If you do not wish to install Adobe flash player ' +
                        'you can try another video format using the drop down box below.</p>' +
                '</div>' +
            '</object>'
        :                  // Internet Explorer
            '<object classid="clsid:d27cdb6e-ae6d-11cf-96b8-444553540000"  width="' + this.videoWidth + 
                    '" height="' + this.videoHeight + '"  id="camera-swf-movie">' +
                '<param name="movie" value="' + this.urls.swf + '" />' +
                '<param name="wmode" value="opaque" />' +
                '<div class="no-flash-container">' +
                    '<div class="no-flash-button">' +
                        '<a href="http://www.adobe.com/go/getflash">' +
                            '<img class="no-flash-image" src="/uts/coupledtanksnew/images/flash-icon.png"' +
                                'alt="Get Adobe Flash player"/>' +
                            '<span class="no-flash-button-text">Video requires Adobe Flash Player</span>' +
                        '</a>' +
                    '</div>' +
                    '<p class="no-flash-substring">If you do not wish to install Adobe flash player ' +
                        'you can try another video format using the drop down box below.</p>' +
                '</div>' +
            '</object>'
        );
};

/**
 * Gets the HTML to deploy a MJPEG stream.
 * 
 * @param {string} MJPEG video HTML
 */
CameraStream.prototype._getMjpegHtml = function() {
    return (!$.browser.msie ? // Firefox, Chrome, ...
             '<img style="width:' + this.videoWidth + 'px;height:' + this.videoHeight + 'px" ' +
                        'src="' + this.urls.mjpeg + '?' + new Date().getTime() + ' alt="&nbsp;" />'
         :                 // Internet Explorer
             '<applet code="com.charliemouse.cambozola.Viewer" archive="/applets/cambozola.jar" ' + 
                    'width="' + this.videoWidth + '" height="' + this.videoHeight + '">' +
                '<param name="url" value="' + this.urls.mjpeg + '"/>' +
                '<param name="accessories" value="none"/>' +
            '</applet>'
        );
};

/** @const {integer} Difference between widget width and video width. */
CameraStream.VID_WIDTH_DIFF = 8;

/** @const {integer} Difference between widget height and video height. */
CameraStream.VID_HEIGHT_DIFF = 72;

CameraStream.prototype.resized = function(width, height) {
    if (this.isDeployed) this._undeploy();
    
    this.$widget.find(".video-player").css({
       width: width - CameraStream.VID_WIDTH_DIFF,
       height: height - CameraStream.VID_HEIGHT_DIFF
    });
    this.$widget.css("padding-bottom","0.8%");
};

CameraStream.prototype.resizeStopped = function(width, height) {
    this.videoWidth = width - CameraStream.VID_WIDTH_DIFF;
    this.videoHeight = height - CameraStream.VID_HEIGHT_DIFF;
    
    this._deploy(this.currentFormat);
};

CameraStream.prototype.destroy = function() {
    if (this.isDeployed) this._undeploy();
    Widget.prototype.destroy.call(this);
};

/**
 * Shades the Camera widget which hides the widget contents only showing the title.
 *
 * @param {Function} callback callback invoked after the shade animation has completed
 */
CameraStream.prototype.toggleWindowShade = function(callback) {
    Widget.prototype.toggleWindowShade.call(this, callback);
    
    if (this.window.shaded) this._undeploy();
    else this._deploy(this.deployedFormat);
};

/* ============================================================================
 * == Window Manager                                                         ==
 * ============================================================================ */

/**
 * The window manager is the outer container of the page holding all windowed
 * widgets. As well as the container, widget tracking it adds window management
 * persistance and restoration.
 * 
 * @param {string} id page identifier
 * @param {object} config configuration object
 * @config {boolean} [windowToggle] whether windows can be toggled on or off (default off)
 */
function WindowManager(id, config)
{
    Container.call(this, id, config);

    /** @private {WindowToggle} Window toggle list. */
    this.windowToggler = this.config.windowToggle ? new WindowToggler(this) : null;
    
    /** @private {object} Widget destroy functions. */
    this.destroyers = { };
}

WindowManager.prototype = new Container;

WindowManager.prototype.init = function($anchor) {
    var i = 0, w, thiz = this;
    
    /* Set the default windowing strategy if no explicit options have been set. */
    for (i in this.config.widgets)
    {
        w = this.config.widgets[i].config;
        if (w.closeable === undefined) w.closeable = this.config.windowToggle;
        if (w.windowed === undefined) w.windowed = true;
        if (w.draggable === undefined) w.draggable = true;
        if (w.shadeable === undefined) w.shadeable = true;
        if (w.expandable === undefined) w.expandable = true;
        if (w.resizable === undefined) w.resizable = true;
    }
    
    Container.prototype.init.call(this, $anchor);
    if (this.windowToggler) this.windowToggler.init($anchor);
    
    for (i in this.widgets)
    {
        /* We need to intercept window closes so we can track and store 
         * window closes. */
        w = this.widgets[i];
        this.destroyers[w.id] = w.destroy;
        w.destroy = function() {
            thiz.states[this.id] = false;
            thiz.widgets[this.id].window.shown = false;
            thiz.widgets[this.id]._storeState();
            if (thiz.windowToggler) thiz.windowToggler.setSwitch(this.id, false);
            
            thiz.destroyers[this.id].call(this);
        };
    }
};

WindowManager.prototype.toggleEvent = function(id, visible) {
    Container.prototype.toggleEvent.call(this, id, visible);
    
    this.widgets[id].window.shown = visible;
    this.widgets[id]._storeState();
};

/**
 * Resets the display, puting the contents back to their default positions.
 */
WindowManager.prototype.reset = function() {
    var i = 0;
    
    for (i in this.widgets) 
    {
        this.widgets[i].destroy();
        this.widgets[i].window = { };
        this.widgets[i]._storeState();
        
        this.states[i] = true;
        this.widgets[i].init(this.$contentBox);
    }
};

/* ============================================================================
 * == Window Toggler                                                         ==
 * ============================================================================ */

/**
 * List of windows that may be toggled to be on or off.
 * 
 * @param {Container} page outer page container
 */
function WindowToggler(page)
{   /** @private {Contnainer} Toggle list container. */
    this.page = page;
}

WindowToggler.prototype.init = function($container) {
    var i = 0, w, s, widgets = [ ], thiz = this;
    
    for (i in this.page.getWidgets())
    {
        w = this.page.getWidget(i);
        
        s = new Switch(w.id + "-toggle", {
           field: w.id,
           action: "none",
           label: w.config.title,
           vertical: false,
           width: 145
        });
        widgets.push(s);
        
        s._clicked = function() {
            /* When clicked the displayed state of the widget is toggled. */
            this.value = !this.value;
            thiz.page.toggleEvent(this.config.field, this.value);
            this._setDisplay(this.value);
        };
    }
    
    widgets.push(s = new Button("page-reset-button", {
        label: "Reset",
        action: "Reset",
    }));
    
    s._clicked = function() {
        thiz.page.reset();
        for (i in widgets) widgets[i]._setDisplay(widgets[i].value = true);
    };

    this.container = new Container("widget-toggle-list", {
        windowed: true,
        title: "Display",
        icon: "toggle",
        closeable: false,
        expandable: false,
        shadeable: true,
        expandable: false,
        draggable: true,
        resizable: false,
        left: -188,
        top: 144,
        widgets: widgets,
        
        layout: new BoxLayout({
           vertical: true,
           padding: 7
        })
    });
    
    this.container._loadState();
    this.container.init($container);
    
    /* Automatically set the to not displayed. */
    if (this.container.window.shaded === undefined) this.container.toggleWindowShade();
    
    /* Set the switch state. */
    widgets.pop();
    for (i in widgets)
    {
        widgets[i]._setDisplay(widgets[i].value = this.page.getWidget(widgets[i].config.field).window.shown);
    }
};

/**
 * Sets the state of a toggle switch.
 * 
 * @param {string} id identifier of window whose switch is being set
 * @param {boolean} state whether the switch is on or off
 */
WindowToggler.prototype.setSwitch = function(id, state) {
    var w = this.container.getWidget(id + "-toggle");
    w._setDisplay(w.value = state);
};

/* ============================================================================
 * == Global Error Widget                                                    ==
 * ============================================================================ */

/**
 * Display an error overlay on the page.
 */
function GlobalError() 
{
	Widget.call(this, 'global-error-overlay', { });
	
	/** @private {jQuery} Parent container. */
	this.$container = undefined;
	
	/** @private {String} Displayed error message. */
	this.error = '';
}

GlobalError.prototype = new Widget;

GlobalError.prototype.init = function($container) {
    this.$container = $container ? $container : $("#rigscriptcontainer");
    
    this.$widget = this.$container.append(
    	"<div id='global-error' class='global-error-overlay'>" +
            "<div class='global-error-container'>" +
		        "<span class='ui-icon ui-icon-alert global-error-icon'></span>" +
		        "<span class='global-error-heading'>Alert!</span>" +
		        "<span class='window-close ui-icon ui-icon-close global-error-close'></span>" +
                "<p class='global-error-message'>This web page has encountered an error. This may be " +
                "because you are no longer connected to the internet. To resolve this error, first " +
                "check your internet connection, then refresh this page.<br/><br/>" +
                "If further assistance is required, please use the 'Contact Support' button to the " +
                "right of the page.</p>" +
                "<p class='global-error-log'>" + this.error + "</p>" +
            "</div>" +
        "</div>"
    ).children().last();

    /* Add a error class to widget boxes. */
    this.$container.find(".window-wrapper, .tab-wrapper").addClass("global-error-blur");
    
    var thiz = this;
    this.$widget.find(".window-close").click(function() { thiz.destroy(); });
    
    $(document).bind("keydown.global-error", function(e) {
        if (e.keyCode == 27) thiz.destroy();
    });
};

/**
 * Returns the error message string currently displayed.
 * 
 * @returns {String} error message
 */
GlobalError.prototype.getError = function() {
    return this.error;
};

/**
 * Displays the specified error message. 
 * 
 * @param {String} error message to display. 
 */
GlobalError.prototype.displayError = function(error) {
    if (this.error != error)
    {
        /* Clear previous display. */
        if (this.$container) this.destroy();
        
        this.error = error;
        this.init();
    }
};

/**
 * Clears displaying an error message.
 */
GlobalError.prototype.clearError = function() {
    this.error = null;
    this.destroy();
};

GlobalError.prototype.destroy = function() {
    $(document).unbind("keydown.global-error");
    this.$container.find(".window-wrapper, .tab-wrapper").removeClass("global-error-blur");
    this.$container = null;
    Widget.prototype.destroy.call(this);
};

/* ============================================================================ 
 * == Utility functions namespace                                            ==
 * ============================================================================ */

/** 
 * Utility namespace
 */
function Util() { };

/**
 * Gets the value of the specified cookie. 
 * 
 * @static
 * @param {string} cookie the cookie to find the value of
 * @return {mixed} cookies value or false if not found
 */
Util.getCookie = function(cookie) {
    if (!Globals.COOKIE_PREFIX) throw "Cookie prefix not set";
    cookie = Globals.COOKIE_PREFIX + '-' + cookie;
    
    var pos = document.cookie.indexOf(cookie), end = document.cookie.indexOf(';', pos + 1);
    if (end < 0) end = document.cookie.length;
    return pos >= 0 ? document.cookie.substring(pos + cookie.length + 1, end) : false;
};

/**
 * Sets a cookie for this interface.
 * 
 * @static
 * @param {string} cookie name of cookie to set
 * @param {string} value value of cookie to set
 */
Util.setCookie = function(cookie, value) {
    if (!Globals.COOKIE_PREFIX) throw "Cookie prefix not set";
    document.cookie = Globals.COOKIE_PREFIX + '-' + cookie + '=' + value + ';path=/;max-age=' + (60 * 60 * 24 * 365);
};

/**
 * Rounds of a number to a specified number of significant figures.
 * 
 * @static
 * @param {number} num number to round
 * @param {int} places significant figures
 * @returns {number} number to return
 */
Util.round = function(num, places) {
    return Math.round(num * Math.pow(10, places)) / Math.pow(10, places);
};

/**
 * Adds '0' characters to a number so it correctly displays the specified 
 * decimal point characters.
 * 
 * @static
 * @param {number} num number to pad
 * @param {int} places significant figures
 * @returns {string} padded string
 */
Util.zeroPad = function(num, places) {
    var r = '' + Util.round(num, places);

    if (places > 0)
    {
        if (r.indexOf('.') == -1) r += '.';
        while (r.length - r.indexOf('.') < places + 1) r += '0';
    }

    return r;
};

/**
 * Trims leading and trailing whitespace from a string.
 * 
 * @static
 * @param {string} s the string to trim
 * @return {string} the trimmed string
 */
Util.trim = function(s) {
    return s.trim ? s.trim() : s.replace(/^\s+|\s+$/g);
};

/**
 * Gets a canvas element with an appropriate fallback for IE6 to IE8 which do
 * not natively support canvas.
 * 
 * @static
 * @param {string} id the ID of the element
 * @param {integer} width the width of the canvas element
 * @param {integer} height the height of the canvas element
 * @return {object} canvas element or appropriate fallback
 */
Util.getCanvas = function(id, width, height) {
    var canvas = document.createElement("canvas");
    canvas.setAttribute("id", id);
    canvas.setAttribute("width", width);
    canvas.setAttribute("height", height);

    if (typeof G_vmlCanvasManager != "undefined")
    {
        /* Hack to get canvas setup on IE6 to 8 which don't support canvas
         * natively. */
        G_vmlCanvasManager.initElement(canvas);
    }

    return canvas;
};

/**
 * Determines the number of elements of an object.
 * 
 * @static
 * @param {object} o object to determine size
 * @return {integer} number of elements in an object
 */
Util.sizeOf = function(o) {
    var i = 0, c = 0;
    for (i in o) c++;
    return c;
};<|MERGE_RESOLUTION|>--- conflicted
+++ resolved
@@ -2981,16 +2981,10 @@
     );
 
     var thiz = this;
-<<<<<<< HEAD
     this.$widget.children(".button")
         .mousedown(function() { thiz._buttonEngaged(); })
         .bind("mouseup mouseout", function(){ thiz._buttonReleased(); })
         .click(function() { thiz._clicked(); });
-=======
-    this.$widget.mousedown(function() { thiz._buttonEngaged(); });
-    this.$widget.bind("mouseup mouseout", function(){ thiz._buttonReleased(); });
-    this.$widget.click(function() { thiz._clicked(); });
-
     if ($('#'+this.id).hasClass('push-button')) {
         /* Remove the standard button classes for the push button. */
         $('#'+this.id).find('.window-content').empty();
@@ -3016,7 +3010,6 @@
         });
     };
 
->>>>>>> 37c6d489
 };
 
 /**
