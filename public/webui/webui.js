/**
 * Web User Interface Widget Library.
 * 
 * @author Michael Diponio <michael.diponio@uts.edu.au>
 * @author Jesse Charlton <jesse.charlton@uts.edu.au>
 * @date 18th November 2013
 */

/* ============================================================================
 * == Globals (must be set configured in implementations)                    ==
 * ============================================================================ */

/** Global definitions. */
Globals = {
    /** @global Theme enumeration. */
    THEMES: {
       /** Flat theme, grey and black; clean and functional. */
       flat: 'flat',
       
       /** Skeuomorphic design, designed from real world. */
       skeuo: 'skeuo',
    },
        
    /** @static {string} Prefix for cookies. */
    COOKIE_PREFIX: undefined, 
    
    /** @static {string} Rig Client controller. */
    CONTROLLER: undefined,
    
    /** @static {string} Default theme is flat. */
    THEME: 'flat'
};

/**
 * Web application. 
 *
 * @param {object} config configuration option
 * @config {string} [anchor] where the display is anchored to the screen
 * @config {array} [widgets] list of widgets that are on the page
 * @config {boolean} [windowToggle] whether to show the widget toggle list to allow windows \
 *                                  to be closed (default off)
 * @config {string} [controller] controller used to interact with the Rig Client
 * @config {string} [dataAction] action to request to pull data from the server (default data)
 * @config {integer} [dataDuration] duration of graph data to request in seconds (default 60)
 * @config {integer} [dataPeriod] period of graph data to request in milliseconds (default 100)
 * @config {integer} [pollPeriod] how often to poll server data in milliseconds (default 3000)
 * @config {integer} [errorPeriod] how long to wait after receiving errored data before \
 *                          requesting again in milliseconds (default 10000)
 * @config {string} [theme] display theme (default 'flat')
 * @config {string} [cookie] cookie prefix (default anchor id) 
 * @config {integer} [height] height of the page to prevent border overflow (default none set)
 */
function WebUIApp(config)
{
    /** @private {object} Configuration object. */
    this.config = config;
    
    /** @private {jQuery} Interface anchor. */
    this.$anchor = undefined;
    
    /** @private {WindowManager} Page container. */
    this.display = new WindowManager(this.config.anchor + "-container", {
        widgets: this.config.widgets,
        windowToggle: this.config.windowToggle
    });;
    
    /** @private {boolean} Whether a data error has occurred. */
    this.dataError = false;
    
    /** @private {GlobalError} Global error display. */
    this.errorDisplay = new GlobalError();
    
    /* Set default options. */
    if (this.config.windowToggle === undefined) this.config.windowToggle = false;
    if (this.config.dataAction === undefined) this.config.dataAction = "data";
    if (this.config.dataDuration === undefined) this.config.dataDuration = 60;
    if (this.config.dataPeriod === undefined) this.config.dataPeriod = 100;
    if (this.config.pollPeriod === undefined) this.config.pollPeriod = 3000;
    if (this.config.errorPeriod === undefined) this.config.errorPeriod = 10000;
    if (this.config.theme === undefined) this.config.theme = Globals.THEMES.flat;
    if (this.config.cookie === undefined) this.config.cookie = this.config.anchor;
    
    return this;
}

/**
 * Perform setup of the application.
 */
WebUIApp.prototype.setup = function() {
    /* Validation of mandatory options. */
    if (!this.config.controller) throw "Rig Client controller not set.";
    if (!this.config.anchor) throw "Page anchor not configured.";
    if (!this.config.widgets) throw "No widgets added to the interface.";
    
    Globals.CONTROLLER = this.config.controller;
    Globals.COOKIE_PREFIX = this.config.cookie;
    Globals.THEME = this.config.theme;

    return this;
};

/** 
 * Run the web application. 
 */
WebUIApp.prototype.run = function() {
    /* Setup display. */
    this._setupDisplay();
       
    /* Start retrieving data. */
    this._acquireLoop();
    
    return this;
};

/**
 * Setup the display.
 */
WebUIApp.prototype._setupDisplay = function() {
    if ((this.$anchor = $(this.config.anchor)).length == 0)
    {
        throw "Anchor " + this.config.anchor + " not found on the page.";
    }
    
    /* Set initial page height. */
    if (this.config.height) this.$anchor.css("height", this.config.height);
    
    this.display.init(this.$anchor);
    
    /* Reset footer to account for new content. */
    resizeFooter();
};

/**
 * Acquisition main loop.
 */
WebUIApp.prototype._acquireLoop = function() {
    var thiz = this;

    $.ajax({
        url: "/primitive/mapjson/pc/" + this.config.controller + "/pa/" + this.config.dataAction,
        data: {
            period: this.config.dataPeriod,
            duration: this.config.dataDuration,
            from: 0,     // For now we are just asked for the latest data
        },
        success: function(data) {
            thiz._processData(data);
            setTimeout(function() { thiz._acquireLoop(); }, thiz.config.pollPeriod);
        },
        error: function(data) {
            thiz._errorData('Connection error.');
            setTimeout(function() { thiz._acquireLoop(); }, thiz.config.errorPeriod);
        }
    });
};

/**
 * Processes a successfully received data packet.  
 * 
 * @param {object} data data packet
 */
WebUIApp.prototype._processData = function(data) {
    /* A data packet may specify an error so we make need to make this into an 
     * error message. */

    /* AJAX / Primitive / validation error. */
    if (!(data['success'] == undefined || data['success'])) return this._errorData(data['errorReason']);

    /* Hardware communication error. */
    if (data['system-err'] != undefined && data['system-err']) return this._errorData('Hardware communication error.');

    /* Seems like a good packet so it will be forwarded to the display to
     * render its contents and any error states will be cleared. */
    if (this.dataError)
    {
        this.dataError = false;
        this.display.unblur();
        this.errorDisplay.clearError();
    }
    
    this.display.consume(data);
};

/**
 * Processes an errored communication. 
 * 
 * @param {string}  msg error message
 */
WebUIApp.prototype._errorData = function(msg) {    
    if (!this.dataError)
    {
        /* Going into errored state, display error message. */
        this.dataError = true;
        this.display.blur();
    }

    this.errorDisplay.displayError(msg);
};

/* ============================================================================
 * == Base widget                                                            ==
 * ============================================================================ */

/**
 * Base class widgets that comprise a web user interface.
 * 
 * @constructor
 * @param {string} id the identifier of this widget
 * @param {object} config configuration of widget
 * @config {boolean} [windowed]            whether this widget is enclosed in a window frame (default false)
 * @config {string}  [title]               the title of this widget
 * @config {string}  [icon]                class for icon sprite
 * @config {array}   [classes]             list of classes to add for the container of this box
 * @config {integer} [width]               width of widget in px
 * @config {integer} [height]              height of widget in px
 * @config {integer} [left]                left absolute position of widget in px (default auto position)
 * @config {integer} [top]                 top absolute position of widget in px (default auto position)
 * @config {boolean} [resizable]           whether this widget should be resizable (default false)
 * @config {integer} [minWidth]            minimum width of widget if resizable
 * @config {integer} [minHeight]           minimum height of widget if resizable
 * @config {boolean} [preserveAspectRatio] whether aspect ratio should be kept if resizable (default false)
 * @config {boolean} [expandable]          whether this widget should be expandable (default false)
 * @config {boolean} [draggable]           whether this widget should be draggable (default false)
 * @config {boolean} [shadeable]           whether this widget should be shadeable (default false)
 * @config {boolean} [closeable]           whether this widget should be closeable (default false) 
 * @config {string}  [tooltip]             tooltip to show on hover (optional)
 */
function Widget(id, config)
{
    /** @protected {String} Identifier of widget */
    this.id = id;

    /** @protected {jQuery} The jQuery object of the outermost element of this widget. 
     *  This is to be set by the 'init' method and cleared by the 'destroy' method. */
    this.$widget = null;
    
    /** @protected {object} Display options. */
    this.config = config ? config : { };
    if (!this.config.classes) this.config.classes = [ ];
    
    /** @private {object} Window management properties. */
    this.window = {
        shown:    undefined, // Whether the widget is being shown
        width:    undefined, // The width of this window
        height:   undefined, // The height of this window
        left:     undefined, // Left position of this window
        top:      undefined, // Top position of this window
        zin:      undefined, // Z-Index of this window 
        shaded:   undefined, // Whether this window is shaded
        expanded: undefined  // Whether this window is expanded
    };
}

/* ----- WIDGET LIFE CYCLE ---------------------------------------------------- */

/** 
 * Adds the widget to the page and sets up any widgets event handlers.
 * 
 * @param {jQuery} container to add this widget to
 */
Widget.prototype.init = function($container) {
    throw "Widget->init not implemented.";
};

/** 
 * Method which is provided with data from the server. The data object is the 
 * return from /data operation and is a map of the response keys and objects. 
 * 
 * @param {object} data data object
 */
Widget.prototype.consume = function(data) { };

/** 
 * Removes the widget from the page and cleans up all registered
 * events handlers. 
 */
Widget.prototype.destroy = function() {     
    if (this.$widget) this.$widget.remove();
    $(document).unbind("keypress.widget-" + this.id);
};

/* ----- WIDGET EVENT CALLBACKS ----------------------------------------------- */

/**
 * Event callback if an error has occurred and the widget should provide
 * a view that indicates something is amiss. An example of a possible error
 * is an error was received in server data polling.
 */
Widget.prototype.blur = function() { };

/**
 * Event callback to notify a previous blur can be cleared.
 */
Widget.prototype.unblur = function() { };

/** 
 * Event callback that is invoked when the widget is resized. This is called 
 * multiple times during resizing should be a speedy operation.
 * 
 * @param width the new widget width
 * @param height the new widget height
 */
Widget.prototype.resized = function(width, height) { };

/**
 * Event callback that is invoked when the widget has finished resizing. 
 * 
 * @param width the final widget width
 * @param height the final widget height
 */
Widget.prototype.resizeStopped = function(width, height) { };

/**
 * Event callback that is invoked when the widget has been dragged. 
 * 
 * @param xpos the new x coordinate from its enclosing container
 * @param ypos the new y coordinate from its enclosing container
 */
Widget.prototype.dragged = function(xpos, ypos) { };

/* ----- WIDGET COMMON BEHAVIOURS AND DISPLAY GENERATION ---------------------- */

/** Message types. */
Widget.MESSAGE_TYPE = {
    error: 'error',
    info: 'info'
};

/** Arrow positions. */
Widget.MESSAGE_INDICATOR = {
    left: 'left',
    right: 'right',
    rightBottom: 'right-bottom',
    topLeft: 'top-left',
    topCenter: 'top-center'
};

/** 
 * Adds a message to the page. 
 * 
 * @param {string} message the message to display
 * @param {string} type the message type, this should be a value from MESSAGE_TYPE
 * @param {integer} xpos left absolute coordinate
 * @param {integer} ypos top absolute coordinate
 * @param {string} arrow the arrow position, this should be a value from MESSAGE_INDICATOR
 */
Widget.prototype.addMessage = function(message, type, xpos, ypos, arrow) {
    var $box, i, aniIn, bs = 1, up = true, html = 
        "<div class='message-box message-box-" + type + " message-box-in1' style='left:" + xpos + "px; top:" + ypos + "px'>" +
            "<div class='message-box-text'>" + message + "</div>" +
            "<div class='message-box-arrow message-box-arrow-" + arrow + "'>";

    for (i = 0; i < 8; i++)
    {
        html += "<div class='message-box-arrow-line message-box-arrow-line" + i + "'></div>";
    }

    html += "</div>" +
        "</div>";

    $box = this.$widget.append(html).children(':last');

    /* Throb box shadow around message box. */
    aniIn = setInterval(function() {
        if (bs == 0 || bs == 12) up = !up;
        $box.css("box-shadow", "0 0 " + (up ? bs++ : bs--) + "px #AAAAAA");
    }, 120);

    /* Remove box on click. */
    $box.click(function() {
        clearInterval(aniIn);
        $box.remove();
    });
};

/**
 * Removes messages from this page.
 */
Widget.prototype.removeMessages = function() {
    this.$widget.find(".message-box").remove();
};

/**
 * Moves the widget to the specified coordinates.
 * 
 * @param {integer} xpos x (left) position
 * @param {integer} ypos y (top) position
 */
Widget.prototype.moveTo = function(xpos, ypos) {
    this.$widget.css({
        left: xpos,
        top: ypos
    });

    /* Moving is equivalent to dragging, so the dragged event should be fired
     * in case any special handling needs to occur. */
    this.dragged(xpos, ypos);
};

/**
 * Shades the widget which hides the widget contents only showing the title.
 *
 * @param shadeCallback runs a callback function after the shade animation has completed
 */
Widget.prototype.toggleWindowShade = function(shadeCallback) {
    if (shadeCallback && typeof(shadeCallback) === "function") {
        this.$widget.find(".window-content").slideToggle('fast');
        this.$widget.find(".window-header").toggleClass("window-header-shade", "slide", function() {
            shadeCallback();
        });
        this.$widget.css("width", this.$widget.width());
    }
    else
    {
        this.$widget.find(".window-content").slideToggle('fast');
        this.$widget.find(".window-header").toggleClass("window-header-shade", "slide");
        this.$widget.css("width", this.$widget.width());
    }

    if (!this.window.shaded)
    {
        this.$widget.css("height", 'auto');
        
        /* Changing shaded icon */
        this.$widget.find(".window-shade").toggleClass('ui-icon-minus ui-icon-triangle-1-s');

        /* Disable resizing when shaded */
        this.$widget.find('.ui-resizable-handle').css('display', 'none');
    }
    else
    {
        /* Changing shaded icon */
        this.$widget.find(".window-shade").toggleClass('ui-icon-minus ui-icon-triangle-1-s');

        /* Enable resizing */
        this.$widget.find('.ui-resizable-handle').css('display', 'block');
    }

    this.window.shaded = !this.window.shaded;
    this._storeState();
};

/** The expanded width of an expanded, resizable widget. */
Widget.EXPANDED_WIDTH = 800;

/** The maximum expanded height of an expanded, resizable widget. */
Widget.MAX_EXPANDED_HEIGHT = 500;

/**
 * Toggles the window expand state which makes the widget take a prominent 
 * position on the interface. 
 */
Widget.prototype.toggleWindowExpand = function() {
    var thiz = this;
    /* Prevents expanding of a shaded widget */
    if (this.window.shaded === true) {
        this.toggleWindowShade(function() {
            thiz.toggleWindowExpand();
        });
    }
    else
    {
        if (this.window.expanded)
        {
            if (this.$widget.hasClass("ui-resizable"))
            {
                this.$widget.width(this.window.width);
                this.$widget.height(this.window.height);
                this.resized(this.window.width, this.window.height);
                this.resizeStopped(this.window.width, this.window.height);
            }

            /* Moving the widget back to its original position. */
            this.$widget.css({
                left: this.window.left,
                top:  this.window.top,
                zIndex: this.window.zin
            }); 

            /* Changing expanded icon */
            this.$widget.find(".window-expand").toggleClass('ui-icon-arrow-4-diag ui-icon-newwin'); 
        }
        else
        {
            var width = this.window.width = this.$widget.width(),
                height = this.window.height = this.$widget.height(),
                p = this.$widget.position(),
                zin = this.window.zin = this.$widget.zIndex();

            this.window.left = p.left;
            this.window.top = p.top;

            if (this.$widget.hasClass("ui-resizable"))
            {
                /* We can resize the widget so we will make it larger. */
                height = Widget.EXPANDED_WIDTH / width * height;
                width = Widget.EXPANDED_WIDTH;

                /* If the height is larger than the width, we want to scale the 
                * widget so it first better. */
                if (height > Widget.MAX_EXPANDED_HEIGHT)
                {
                    height = Widget.MAX_EXPANDED_HEIGHT;
                    width = Widget.MAX_EXPANDED_HEIGHT / this.window.height * this.window.width;
                }

                this.$widget.width(width);
                this.$widget.height(height);
                this.resized(width, height);
                this.resizeStopped(width, height);
            }

            /* We want the expanded widget to have the highest z-Index. */
            this.$widget.parent().find(".window-wrapper").each(function(i) {if ($(this).zIndex() > zin) zin = $(this).zIndex(); });

            /* Move the widget to a central position. */
            this.$widget.css({
                left: this.$widget.parent().parent().width() / 2 - width / 2,
                top: 100,
                zIndex: zin + 100
            });

            /* Changing expanded icon */
            this.$widget.find(".window-expand").toggleClass('ui-icon-arrow-4-diag ui-icon-newwin');
        }

        this.$widget.toggleClass("window-expanded");
        this.window.expanded = !this.window.expanded;
        this._storeState();
    }
};

/* ----- UTILITY METHODS ------------------------------------------------------ */

/**
 * Generates the common styled widget box.
 * 
 * @param {string} contents of widget 
 * @return {jQuery} node of the generated box that has been appended to the page
 */
Widget.prototype._generate = function($container, html) {
    if (this.config.windowed)
    {
        this.$widget = $container.append(
          "<div class='window-wrapper window-" + Globals.THEME + " " + 
                      (this.config.classes ? this.config.classes.join(' ') : "") + "' id='" + this.id + "' " +
                      "style='" +
                          (this.config.height ? "height:" + this.config.height + "px;" : "") +
                          (this.config.width ? "width:" + this.config.width + "px;" : "") +
                          (this.config.left ? "left:" + this.config.left + "px;" : "") +
                          (this.config.top ? "top:" + this.config.top + "px;" : "") +
                      "'>" +
              "<div class='window-header'>" +
                  (this.config.icon ? "<span class='window-icon icon_"+ this.config.icon + "'></span>" : "")+
                  (this.config.title ? "<span class='window-title'>" + this.config.title + "</span>" : "") +
                  (this.config.closeable ? "<span class='window-close ui-icon ui-icon-close'></span>" : "") +
                  (this.config.shadeable ? "<span class='window-shade ui-icon ui-icon-minus'></span>" : "") + 
                  (this.config.expandable ? "<span class='window-expand ui-icon ui-icon-arrow-4-diag'></span>" : '') +             
              "</div>" +
              "<div class='window-content'>" + 
                  html +
              "</div>" +
          "</div>"
        ).children().last();
        
        var thiz = this;
        
        if (this.config.expandable) this.$widget.find(".window-expand").click(function() { thiz.toggleWindowExpand(); });
        if (this.config.shadeable)
        {
            this.$widget.find(".window-shade").click(function() { thiz.toggleWindowShade(); });
            this.$widget.find(".window-header").dblclick(function() { thiz.toggleWindowShade(); });
        }
        if (this.config.closeable) this.$widget.find(".window-close").click(function() { thiz.destroy(); });
        
        $(document).bind("keypress.widget-" + this.id, function(e) {
           switch (e.keyCode) 
           {
               case 27:
                   if (thiz.isExpanded) thiz.toggleWindowExpand();
                   break;
           }
        });
        
        if (this.config.draggable) this._makeDraggable(this.$widget);
        if (this.config.resizable) this._makeResizable(this.$widget);
    }
    else
    {
        this.$widget = $container.append(
            "<div id='"+ this.id + "' class='no-window-content " + 
                    (this.config.classes ? this.config.classes.join(' ') : "") + "' style='" +
                        (this.config.width ? "width:" + this.config.width + "px;" : "") + 
                        (this.config.height ? "height:" + this.config.height + "px;" : "") +
                        (this.config.left ? "left:" + this.config.left + "px;" : "") +
                        (this.config.top ? "top:" + this.config.top + "px;" : "") +
                    "'>" + 
                html +
            "</div>"
        ).children().last();
    }
    
    if (this.config.tooltip) this._addTooltip(this.$widget);
    return this.$widget;
};

/** @global Tooltip timeout period. */
Widget.TOOLTIP_TIMEOUT = 2000;

/** @static {boolean} Whether to show tooltips. */
Widget.showTooltips = true;

/**
 * Adds a widget tooltip.
 * 
 * @param {jQuery} $w widget
 */
Widget.prototype._addTooltip = function($w) {
    var mousein = false, thiz = this;
    
    $w.mouseenter(function(e) {
        if (!Widget.showTooltips) return;

        mousein = true;
        if (thiz.$widget.children(".message-box").length == 0) setTimeout(function() {
            if (mousein)
            {
                display = true;
                thiz.addMessage(thiz.config.tooltip, Widget.MESSAGE_TYPE.info, 
                        $w.width() - 40, $w.height() - 10, Widget.MESSAGE_INDICATOR.topLeft);
            }
        }, Widget.TOOLTIP_TIMEOUT);
    }).mouseleave(function() {
        mousein = false;
        thiz.removeMessages();
    });
};

/** Whether the z-index fix has been applied. */
Widget._hasZIndexFix = false;

/**
 * Enables this widget to be draggable.
 * 
 * @param {jQuery} $w widget
 */
Widget.prototype._makeDraggable = function($w) {
        
    /* Adds the CSS for the draggable widgets */
    $w.addClass('draggable');
    $w.find('.window-header').addClass('draggable-header');
   
    if (this.window.left && this.window.top && this.window.zin) 
    {
        /* We have stored previously, dragged state so we will restore it. */
        $w.css({
                    left: this.window.left, 
                    top: this.window.top,
                    zIndex: this.window.zin
                });
        try
        {
            this.dragged(this.window.left, this.window.top);
        }
        catch (e) { }
    }
    
    /* Enables dragging on the widgets 'window-wrapper' class */
    var thiz = this;
    $w.draggable({
        snap: true,
        snapTolerance: 5,
        stack: '.window-wrapper, .tab-wrapper',
        increaseZindexOnmousedown: true,
        distance: 10,
        handle: '.draggable-header',
        stop: function() {
            var p = $(this).position();
            thiz.window.left = p.left;
            thiz.window.top = p.top;
            thiz.window.zin = $(this).zIndex();
            thiz._storeState();
            
            /* Invoke event handler. */
            thiz.dragged(p.left, p.top);
        }
    });

    if (!Widget._hasZIndexFix)
    {
        /* Enables increase Z-index on mouse down. */   
        $.ui.plugin.add('draggable', 'increaseZindexOnmousedown', {
            create: function() {
                this.mousedown(function(e) {
                    var inst = $(this).data('draggable');
                    inst._mouseStart(e);
                    inst._trigger('start', e);
                    inst._clear();
                });
            }
        });
        
        Widget._hasZIndexFix = true;
    }
};

/**
 * Enables this widget to be resizable. 
 * 
 * @param {jQuery} $w widget to make resizable 
 */
Widget.prototype._makeResizable = function($w) {
    var thiz = this;
    $w.resizable({
         minWidth: this.config.minWidth ? this.config.minWidth : undefined,
         minHeight: this.config.minHeight ? this.config.minHeight : undefined,
         aspectRatio: this.config.preserveAspectRatio ? this.config.preserveAspectRatio : false,
         distance: 10,
         resize: function(e, ui) { thiz.resized(ui.size.width, ui.size.height); },
         stop: function(e, ui) {
             /* Store sizing information. */
             thiz.window.width = ui.size.width;
             thiz.window.height = ui.size.height;
             thiz._storeState();
             
             /* Fire event. */
             thiz.resizeStopped(ui.size.width, ui.size.height); 
         }
    });
    
    if (this.window.width && this.window.height)
    {
        $w.css({
            width: this.window.width,
            height: this.window.height
        });

        try
        {
            this.resized(this.window.width, this.window.height);
            this.resizeStopped(this.window.width, this.window.height);
        }
        catch (e) { }
    }
};

/**
 * Stores the state of this widget in a cookie.
 */
Widget.prototype._storeState = function() {
    var json;
    
    if (JSON.stringify)
    {
        /* Built JSON serialization. */
        json = JSON.stringify(this.window);
    }
    else
    {
        /* Legacy browser, no built in JSON. */
        var i = 0;
        json = "{";
        for (i in this.window) if (typeof this.window[i] != "undefined") json += '"' + i + '":' + this.window[i] + ",";
        json = json.substring(0, json.length - 1);
        json += "}";
    }
    
    Util.setCookie(this.id + '-win', json);
};

/**
 * Loads the stored state from a store cookie.
 */
Widget.prototype._loadState = function() {
    var state = Util.getCookie(this.id + '-win');
    
    if (state && state.match(/^{.*}$/))
    {
        try
        {
            this.window = $.parseJSON(state);
        }
        catch (e) { /* Invalid JSON, not restoring layout. */ alert(e); }
    }
};

/** 
 * Posts data to the server.
 * 
 * @param {string} action the name of the action called from the Rig Client
 * @param {object} params data object of POST variables
 * @param {callback} responseCallback function to be invoked with the response of POST
 * @param {callback} errorCallback function to be invoked if an error occurs
 */
Widget.prototype._postControl = function(action, params, responseCallback, errorCallback) {
    if (!Globals.CONTROLLER) throw "Rig Client controller not set";
    
    $.ajax({
        url: "/primitive/mapjson/pc/" + Globals.CONTROLLER + "/pa/" + action,
        data: params,
        success: function(data) {
            if (responseCallback) responseCallback(data);
        },
        error: function(data) {
            if (errorCallback) errorCallback(data);
        }
    });
};

/* -- ACCESSOR METHODS -------------------------------------------------------- */

/**
 * Gets the widgets identifier.
 * 
 * @return {string} widget identifier
 */
Widget.prototype.getIdentifier = function() {
    return this.id;
};

/**
 * Gets the specified window property.
 * 
 * @param {string} name of window property
 * @return {mixed} window property value or undefined if none exists
 */
Widget.prototype.getWindowProperty = function(property) {

    /* If the widget has not be intialized, a stale property will be returned. */
    if (!this.$widget) return this.window[property];

    switch (property)
    {
    case 'width':
        return this.window.width === undefined ? this.$widget.outerWidth(true) : this.window.width;
        break;

    case 'height':
        return this.window.height === undefined ? this.$widget.outerHeight(true) : this.window.height;
        break;

    case 'left':
        return this.window.left === undefined ? parseInt(this.$widget.css("left")) : this.window.left;
        break;

    case 'top':
        return this.window.top === undefined ? parseInt(this.$widget.css("top")) : this.window.top;
        break;

    default:
        return this.window[property];
        break;
    }
};

/* ============================================================================
 * == Layouts                                                                ==
 * ============================================================================ */

/*
 * Layouts that are to be implemented:
 * 
 *  -> StackLayout: Widgets stacked with only visible at a time
 *  -> TabLayout: Widgets tabbed with only one visible at a time
 */

/**
 * A layout is used by a container to specify which widgets are currently visible
 * and where widgets are placed in relation to their parent container and siblings.
 */
function Layout(config)
{
    /** @private {object} Configuration object. */
    this.config = config;
    
    /** @protected {Container} Container this layout positions. */
    this.container = undefined;

    /** @protected {integer} Content width. */
    this.width = undefined;

    /** @protected {integer} Content height. */
    this.height = undefined;
}

/**
 * Sets up the display elements required by the layout (such as a tab bar) 
 * to the container contents box. 
 */
Layout.prototype.displayInit = function() { };

/**
 * Removes any display elements required by the layout 
 */
Layout.prototype.displayDestroy = function() { };

/**
 * Runs the layout moving, all contained widgets to their layout defined
 * position.
 */
Layout.prototype.layout = function() {
    throw "Layout->layout not implmented.";
};

/**
 * Scales the layout if the container has been resized.
 * 
 * @param {number} x x direction resize scale
 * @param {number} y y direction resize scale
 */
Layout.prototype.scale = function(x, y) { };

/**
 * Gets the width of the layouts displayed contents. 
 *
 * @return {integer} contents width
 */
Layout.prototype.getWidth = function() {
    return this.width;
};

/**
 * Gets the height of the layouts displayed contents.
 *
 * @return {integer} contents height
 */
Layout.prototype.getHeight = function() {
    return this.height;
};

/**
 * Sets the container whose contents this layout positions.
 *
 * @param {Container} container to set
 */
Layout.prototype.setContainer = function(container) {
    this.container = container;
};

/* ============================================================================
 * == Absolute Layout                                                        ==
 * ============================================================================ */

/**
 * The absolute layout has absolute coordinates of each component.
 * 
 * @param {object} config configuration object
 * @config {object} [coords] coordinates of each widget keyed by widget id
 * @config {integer} [border] border around contents box (default 0)
 */
function AbsoluteLayout(config)
{
    Layout.call(this, config);
    
    if (this.config.coords === undefined) this.config.coords = {};
    if (this.config.border === undefined) this.config.border = 0;
    
    /* Seperate vertical and horizontal borders are needed because resizing
     * may not preserve aspect ratio. */
    this.config.tbBorder = this.config.lrBorder = this.config.border;
}

AbsoluteLayout.prototype = new Layout;

AbsoluteLayout.prototype.layout = function() {
    var i = 0, w, width, height, x, y;

    this.width = this.height = 0;
    
    for (i in this.container.getWidgets())
    {
        w = this.container.getWidget(i);
        
        if (this.config.coords[i] !== undefined)
        {
            x = this.config.coords[i].x;
            y = this.config.coords[i].y;
        }
        else
        {
            x = 0;
            y = 0;
        }
        
        x += this.config.lrBorder;
        y += this.config.tbBorder;
        w.moveTo(x, y);
        
        if ((width = w.getWindowProperty("width")) + x > this.width) this.width = x + width;
        if ((height = w.getWindowProperty("height")) + y > this.height) this.height = y + height;
    }

    this.width += this.config.lrBorder;
    this.height += this.config.tbBorder;
};

AbsoluteLayout.prototype.scale = function(x, y) {
    this.lrBorder *= x;
    this.tbBorder *= y;
    
    var i = 0;
    for (i in this.config.coords)
    {
        this.config.coords[i].x *= x;
        this.config.coords[i].y *= y;
    }
};

/* ============================================================================
 * == Grid Layout                                                            ==
 * ============================================================================ */

/**
 * The grid layout sets out the widgets into the specified columns or rows. If 
 * both columns or rows are specified, the columns configuration takes precendence
 * and the layout will be in columns.
 * 
 * @param {object} config configuration object
 * @config {array} [columns] array of arrays, each specifying the list of \
 * 					indentifiers of the widgets in that column
 * @config {array} [rows] array of arrays, each specifying the list of \ 
 *                  indentifiers of the widgets in that row
 * @config {integer} [padding] number of pixels between widgets (default 10px)
 */
function GridLayout(config) 
{
    Layout.call(this, config);

    if (this.config.padding === undefined) this.config.padding = 10;    
}

GridLayout.prototype = new Layout;

GridLayout.prototype.layout = function() {
    if (this.config.columns) this.columnLayout();
    else if (this.config.rows) this.rowLayout();
    else throw "No columns or rows specified for grid layout.";
};

/**
 * Lays out the widgets in columns.
 */
GridLayout.prototype.columnLayout = function() {
    var i = 0, j = 0, left = this.config.padding, top, colWidth = 0, w, t;

    this.height = 0;
    for (i in this.config.columns)
    {
        colWidth = 0;
        top = this.config.padding;

        for (j in this.config.columns[i])
        {
            w = this.container.getWidget(this.config.columns[i][j]);
            w.moveTo(left, top);

            top += w.getWindowProperty("height") + this.config.padding;
            t = w.getWindowProperty("width");
            
            /* A column is as wide as the widest element. */
            if (t > colWidth) colWidth = t;
        }

        left += colWidth + this.config.padding;

        /* The container height is as tall as the tallest column. */
        if (top > this.height) this.height = top;
    }

    this.width = left;
};

/**
 * Lays out the widgets in rows.
 */
GridLayout.prototype.rowLayout = function() {
    var i = 0, j = 0, left, top = this.config.padding, rowHeight = 0, w, t;

    this.width = 0;
    for (i in this.config.rows)
    {
        rowHeight = 0;
        left = this.config.padding;

        for (j in this.config.rows[i])
        {
            w = this.container.getWidget(this.config.rows[i][j]);
            w.moveTo(left, top);

            left += w.getWindowProperty("width") + this.config.padding;
            t = w.getWindowProperty("height");
            
            /* A column is as wide as the widest element. */
            if (t > rowHeight) rowHeight = t;
        }

        top += rowHeight + this.config.padding;

        /* The container width is as wide as the widest row. */
        if (left > this.width) this.width = left;
    }
    
    this.height = top;
};

/* ============================================================================
 * == Box Layout                                                             ==
 * ============================================================================ */

/**
 * The box layout places widgets in either vertical and horizontal stacks. The 
 * widget order as the order the widgets are setup.
 * 
 * @param {object} config configuration object
 * @config {boolean} [vertical] the orientation (default vertical)
 * @config {integer} [padding] spacing between widgets (default 10)
 * @config {string} [align] align of elements either left, right, center, top, or \
 *                          bottom (default left for vertical, top for horizontal orientiation) 
 */
function BoxLayout(config) 
{
    Layout.call(this, config);
    
    if (this.config.vertical === undefined) this.config.vertical = true;
    if (this.config.padding === undefined) this.config.padding = 10;
    if (this.config.align === undefined) this.config.align = this.config.vertical ? "top" : "left";
}

BoxLayout.prototype = new Layout;

/** @const Alignments for the box layout. */
BoxLayout.ALIGN = {
    left: "left", 
    right: "right",
    center: "center",
    top: "top",
    bottom: "bottom"
};

BoxLayout.prototype.layout = function() {
    if (this.config.vertical) this.verticalLayout();
    else this.horizontalLayout();
};

/**
 * Runs box layout in vertical orientation.
 */
BoxLayout.prototype.verticalLayout = function() {
    var i = 0, top = this.config.padding, widths = [], w, leftOff;
    
    this.width = 0;
    for (i in this.container.getWidgets())
    {
        widths[i] = this.container.getWidget(i).getWindowProperty("width");
        if (widths[i] > this.width) this.width = widths[i];
    }
    
    for (i in this.container.getWidgets())
    {
        leftOff = this.config.padding;
        switch (this.config.align)
        {
        case 'center':
            leftOff += (this.width - widths[i]) / 2;
            break;
            
        case 'right':
            leftOff += this.width - widths[i];
            break;
            
        case 'left': // Default, falls through
        default:
            /* By default aligned to left. */
            break;
        }
        
        w = this.container.getWidget(i);
        w.moveTo(leftOff, top);
        
        top += w.getWindowProperty("height") + this.config.padding;
        
        wid = w.getWindowProperty("width");
        if (wid > this.width) this.width = wid;
    }
    
    this.width += this.config.padding * 2;
    this.height = top;
};

/**
 * Runs box layout in horizontal orientation. 
 */
BoxLayout.prototype.horizontalLayout = function() {
    var i = 0, left = this.config.padding, heights = [ ], w, topOff;
    
    this.height = 0;
    for (i in this.container.getWidgets()) 
    {
        heights[i] = this.container.getWidget(i).getWindowProperty("height");
        if (heights[i] > this.height) this.height = heights[i];
    }
    
    for (i in this.container.getWidgets())
    {
        topOff = this.config.padding;
        switch (this.config.align) 
        {
        case 'center':
            topOff += (this.height - heights[i]) / 2;
            break;
            
        case 'bottom':
            topOff += this.height - heights[i];
            break;
            
        case 'top': // Default case, falls through
        default:
            /* By default aligned to top. */
            break;
        }
        
        w = this.container.getWidget(i);
        w.moveTo(left, topOff);
        
        left += w.getWindowProperty("width") + this.config.padding;
    }
    
    this.width = left;
    this.height += this.config.padding * 2;
};

/* ============================================================================
 * == Flow Layout                                                            ==
 * ============================================================================ */

/**
 * The flow layout arranges widgets in a 'directional flow' where widgets are 
 * placed adjacent or below (depending on orientation), wrapping to the next
 * column or row when the next widget will overflow the specified size. 
 * The display order is the same as the containers insertion order.
 * If no size is set, the flow layout is effectively equivalent to the box 
 * layout. If any single widget is larger than the size, the size is adjusted 
 * to that size.
 * 
 * @param {object} config configuration object
 * @config {boolean} [vertical] the orientation (default vertical)
 * @config {integer} [size] maximum size in pixels that causes wrapping
 * @config {boolean} [center] whether to center contents if size leaves remaining whitespace (default false)
 * @config {integer} [padding] spacing between widgets in pixels (default 10px)
 */
function FlowLayout(config)
{
    Layout.call(this, config);
   
    if (this.config.vertical === undefined) this.config.vertical = true;
    if (this.config.size === undefined) this.config.size = Number.MAX_VALUE;
    if (this.config.center === undefined) this.config.center = false; 
    if (this.config.padding === undefined) this.config.padding = 10;
}

FlowLayout.prototype = new Layout;

FlowLayout.prototype.layout = function() {
    if (this.config.vertical) this.verticalLayout();
    else this.horizontalLayout();
};

FlowLayout.prototype.verticalLayout = function() {
    var i = 0, left = this.config.padding, top = this.config.padding, heights = [], w, colWidth = 0, 
        col = 0, offsets = [];
    
    for (i in this.container.getWidgets()) 
    {
        if ((heights[i] = this.container.getWidget(i).getWindowProperty("height")) +
                2 * this.config.padding > this.config.size)
        {
            /* If any single widget is larger than the specified size, we need 
             * to expand the size to fit it. */
            this.config.size = heights[i] + 2 * this.config.padding;
        }
    }
    
    if (this.config.center)
    {
        for (i in heights)
        {
            if (top + heights[i] + this.config.padding > this.config.size)
            {
                offsets[col++] = (this.config.size - top) / 2;
                top = this.config.padding;
            }
            
            top += heights[i] + this.config.padding;
        }
        
        offsets[col++] = (this.config.size - top) / 2;
    }
    
    col = 0;
    top = this.config.padding + (this.config.center ? offsets[col++] : 0);
    for (i in this.container.getWidgets())
    {
        if (top + heights[i] + this.config.padding > this.config.size)
        {
            /* Overflow, Wrap to new column. */
            left += colWidth + this.config.padding;
            top = this.config.padding + (this.config.center ? offsets[col++] : 0);
            
            colWidth = 0;
        }
        
        this.container.getWidget(i).moveTo(left, top);
        
        top += heights[i] + this.config.padding;

        w = this.container.getWidget(i).getWindowProperty("width");
        if (w > colWidth) colWidth = w;
    }
    
    this.width = left + colWidth + this.config.padding;
    this.height = this.config.size;
};

FlowLayout.prototype.horizontalLayout = function() {
    var i = 0, left = this.config.padding, top = this.config.padding, widths = [], h, rowHeight = 0, 
        row = 0, offsets = [];
    
    for (i in this.container.getWidgets()) 
    {
        if ((widths[i] = this.container.getWidget(i).getWindowProperty("width")) +
                2 * this.config.padding > this.config.size)
        {
            /* If any single widget is larger than the specified size, we need 
             * to expand the size to fit it. */
            this.config.size = widths[i] + 2 * this.config.padding;
        }
    }
    
    if (this.config.center)
    {
        left = this.config.padding;
        for (i in widths)
        {
            if (left + widths[i] + this.config.padding > this.config.size)
            {
                offsets[row++] = (this.config.size - left) / 2;
                left = this.config.padding;
            }
            
            left += widths[i] + this.config.padding;
        }
        
        offsets[row++] = (this.config.size - left) / 2;
    }
    
    row = 0;
    left = this.config.padding + (this.config.center ? offsets[row++] : 0);
    for (i in this.container.getWidgets())
    {
        if (left + widths[i] + this.config.padding > this.config.size)
        {
            /* Overflow, Wrap to new row. */
            left = this.config.padding + (this.config.center ? offsets[row++] : 0);
            top += rowHeight + this.config.padding;
            rowHeight = 0;
        }
        
        this.container.getWidget(i).moveTo(left, top);
        
        left += widths[i] + this.config.padding;

        h = this.container.getWidget(i).getWindowProperty("height");
        if (h > rowHeight) rowHeight = h;
    }
    
    this.width = this.config.size;
    this.height = top + rowHeight + this.config.padding;
};

FlowLayout.prototype.scale = function(h, v) {
    this.config.size *= this.config.vertical ? v : h;
};

/* ============================================================================
 * == Tab Layout                                                             == 
 * ============================================================================ */

/**
 * The tab layout only shows one widget at time and provides a tab selector to
 * switch between the widgets. 
 * 
 * @param {object} config configuration object
 * @config {string} [position] position of tab bar, either 'top', 'bottom' (horizontal tab bar), 
 *                          'left', 'right' (vertical tab bar) (default top)
 * @config {integer} [border] border padding of widget in pixels (default 10px)
 * @config {boolean} [alignLeft] whether to align left or right for horizonal orientation (default left)
 */
function TabLayout(config)
{
    Layout.call(this, config);
    
    if (this.config.position === undefined) this.config.position = 'top';
    if (this.config.vertical === undefined) this.config.vertical = 
            this.config.position == 'top' || this.config.position == 'bottom';
    if (this.config.border === undefined) this.config.border = 10;
    if (this.config.alignLeft === undefined) this.config.alignLeft = true;
    
    /** @private {jQuery} Tab bar node. */
    this.$tabBar = undefined;
    
    /** @private {Widget} Currently displayed widget. */    
    this.currentWidget = undefined;
}

TabLayout.prototype = new Layout;

/** @const Possible tab bar positions. */
TabLayout.POSITION = {
    top: 'top',
    bottom: 'bottom',
    left: 'left',
    right: 'right'
};

TabLayout.prototype.displayInit = function($container) {
    this.$tabBar = this.container.getContentBox().prepend(this._tabBarHTML()).children(":first");

    var thiz = this;
    this.$tabBar.children(".tab").click(function() {
        $(this).siblings(".tab-active").removeClass("tab-active");
        $(this).addClass("tab-active");
        thiz._tabClick($(this).text()); 
    });
};

TabLayout.prototype._tabClick = function(title) {
   var i = 0, w = false, x, y, 
       wOff = this.config.vertical ? 0 : this.$tabBar.width() + this.config.border,
       hOff = this.config.vertical ? this.$tabBar.height() + this.config.border : 0;

   switch (this.config.position)
   {
   case TabLayout.POSITION.top:
       x = this.config.border;
       y = hOff + this.config.border;
       break;

   case TabLayout.POSITION.bottom:
       x = this.config.border;
       y = this.config.border;
       break;

   case TabLayout.POSITION.left:
       x = wOff + this.config.border;
       y = this.config.border;
       break;

   case TabLayout.POSITION.right:
       x = this.config.border;
       y = this.config.border;
       break;

   default:
       throw "Unknown tab bar position: " + this.config.position;
       break;
   }

   for (i in this.container.getWidgets())
   {
       if ((w = this.container.getWidget(i)).config.title == title) break;
   }

   if (!w)
   {
       alert("Widget with title '" + title + "' not found!");
       return;
   }

   /* No need to tab to the current widget. */
   if (w == this.currentWidget) return;

   /* Remove the current widget. */
   this.container.toggleEvent(this.currentWidget.id, false);

   /* Add the current widget. */
   this.currentWidget = w;
   this.container.toggleEvent(w.id, true);

   /* Resize and move the widget into the center. */
   if (w.getWindowProperty("width") + wOff + this.config.border * 2 != this.width || 
           w.getWindowProperty("height") + hOff + this.config.border * 2 != this.height)
   {
       w.resized(this.width - wOff - this.config.border * 2, this.height - hOff - this.config.border * 2);
       w.resizeStopped(this.width - wOff - this.config.border * 2, this.height - hOff - this.config.border * 2);
   }

   x += (this.width - wOff - w.getWindowProperty("width") - this.config.border * 2) / 2;
   y += (this.height - hOff - w.getWindowProperty("height") - this.config.border * 2) / 2;

   w.moveTo(x, y);

};

TabLayout.prototype._tabBarHTML = function() {
    var i, w, widgets = Object.getOwnPropertyNames(this.container.getWidgets()), html = 
        "<div class='tab-bar tab-bar-" + this.config.position + "'>";

    if (this.config.position == TabLayout.POSITION.bottom)
    {
        widgets.reverse();
        html += "<div class='tab-footer'></div>"; 
    }

    for (i = 0; i < widgets.length; i++)
    {
        w = this.container.getWidget(widgets[i]);
        html += "<div class='tab " + (Globals.THEME === 'flat' ? '' : 'button ') + (i == 0 && this.config.position != TabLayout.POSITION.bottom || 
                        i == widgets.length - 1 && this.config.position == TabLayout.POSITION.bottom ? "tab-active" : "")
                        + "' style='" + (this.config.vertical ? "float:" + (this.config.alignLeft ? "left" : "right") : "") + 
                        (Globals.THEME === 'flat' ? '' : '; width: '+ (this.config.position === 'left' ? '27%;' : '27%;') + ' font-size: 80%;') + "'>" + 
                w.config.title + "</div>";
    }

    if (this.config.position == TabLayout.POSITION.top)
    {
        html += "<div class='tab-footer'></div>"; 
    }
    else if (this.config.position == TabLayout.POSITION.bottom)
    {
        html += "<div style='clear:both'></div>";
    }
    else
    {
        html += "<div class='tab-post' style='" + 
                (this.config.position == TabLayout.POSITION.left ? "right:0" : "left:0") + "'></div>";
    }

    html += 
        "</div>";

    return html;
};

TabLayout.prototype.displayDestroy = function() {
    this.currentWidget = undefined;
    this.$tabBar.remove();
};

TabLayout.prototype.layout = function() {
    var i = 0, w, wid, hei, x, y,
        wOff = this.config.vertical ? 0 : this.$tabBar.width() + this.config.border, 
        hOff = this.config.vertical ? this.$tabBar.height() + this.config.border : 0;

    this.width = this.height = 0;

    for (i in this.container.getWidgets())
    {
        if (!this.container.states[i]) continue;
        w = this.container.getWidget(i);

        if ((wid = w.getWindowProperty("width")) > this.width) this.width = wid;
        if ((hei = w.getWindowProperty("height")) > this.height) this.height = hei;    
    }
    
    for (i in this.container.getWidgets())
    {
        w = this.container.getWidget(i);
        
        if (!this.currentWidget || this.currentWidget == w)
        {
            /* The first widget is the widget first displayed. */
            this.currentWidget = w;
            
            wid = w.getWindowProperty("width");
            hei = w.getWindowProperty("height");

            if (wid < this.width || hei < this.height)
            {
                w.resized(this.width, this.height);
                w.resizeStopped(this.width, this.height);
            }
            
            switch (this.config.position) 
            {
            case TabLayout.POSITION.top:
                x = this.config.border;
                y = hOff + this.config.border; 
                break;
                
            case TabLayout.POSITION.bottom:
                this.$tabBar.css({
                    left: 0,
                    top: hei + this.config.border * 2
                });
                x = this.config.border;
                y = this.config.border;
                break;
                
            case TabLayout.POSITION.left:
                x = wOff + this.config.border;
                y = this.config.border;
                break;
                
            case TabLayout.POSITION.right:
                x = this.config.border;
                y = this.config.border;
                break;
                
            default:
                throw "Unknown tab position: " + this.config.position;
                break;
            }

            x += (this.width - w.getWindowProperty("width")) / 2;
            y += (this.height - w.getWindowProperty("height")) / 2; 
            w.moveTo(x, y);
        }
        else
        {
            this.container.toggleEvent(w.id, false);
        }
    }

    this.width += wOff + this.config.border * 2;
    this.height += hOff + this.config.border * 2;
    
    if (this.config.position == TabLayout.POSITION.left || this.config.position == TabLayout.POSITION.right) 
    {
        this.$tabBar.children(".tab-post").css("height", this.height + "px");
    }
};

TabLayout.prototype.scale = function(h, v) {
    if (this.config.position == TabLayout.POSITION.bottom)
    {
        this.$tabBar.css("top", parseInt(this.$tabBar.css("top")) * v + "px");
    }
};

/* ============================================================================
 * == Container Widget                                                       ==
 * ============================================================================ */

/**
 * A container encloses one or more widgets. A container may be set with the 
 * following behaviour:
 * <ul>
 *   <li>Layout - </ul>
 *   <li>Toggling - whereby contained widgets may be selectively be displayed 
 *   or hidden.</li>
 * </ul> 
 * 
 * @param {string} id identifier 
 * @param {object} config configuration object
 * @config {array} [widgets] list of widgets managed by this container
 * @config {Layout} [layout] layout used to specify how widgets are placed (optional)
 */
function Container(id, config)
{
    Widget.call(this, id, config);
    
    /** @protected {object} Map of widget visibility states keyed by widget id. */
    this.states = { };
    
    /** @protected {object} Map of widgets keyed by identifer. */
    this.widgets = { };
    
    /** @protected {jQuery} Box where the contained widgets displayed gets attached to. */
    this.$contentBox = undefined;
    
    /** @protected {boolean} Whether contents are shown or hidden. */
    this.contentsShown = true;
}

Container.prototype = new Widget;

Container.prototype.init = function($container) {    
    var i = 0, w;
	
    this.$widget = this._generate($container, "");
    this.$contentBox = this.config.windowed ? this.$widget.children(".window-content") : this.$widget;
    
    /* Setup widget UI. */
    for (i in this.config.widgets)
    {
    	this.widgets[this.config.widgets[i].id] = w = this.config.widgets[i];
    	
        w._loadState();
        
        if (w.window.shown = this.states[w.id] = !(w.window.shown === false))
        {
            w.init(this.$contentBox);

            if (!this.config.layout)
            {
                /* No layout, restore windowing. */
                if (w.window.expanded)
                {
                    w.window.expanded = false;
                    w.toggleWindowExpand();
                }
                
                if (w.window.shaded)
                {
                    w.window.shaded = false;
                    w.toggleWindowShade();
                }
            }
        }
    }
    
    if (this.config.layout)
    {
        this.config.layout.setContainer(this);
        this.config.layout.displayInit();
        this.config.layout.layout();

        /* Account for CSS padding. */
        this.$contentBox.css({
            width: this.config.layout.getWidth() - parseInt(this.$contentBox.css("padding-left")) - 
                        parseInt(this.$contentBox.css("padding-right")),
            height: this.config.layout.getHeight() - parseInt(this.$contentBox.css("padding-top")) -
                        parseInt(this.$contentBox.css("padding-bottom"))
        });
    }
    
    /* Restore sizing.*/
    if (this.window.width && this.window.height) this.resizeStopped(this.window.width, this.window.height);
};

Container.prototype.consume = function(data) {
    var i = 0;
    for (i in this.widgets) if (this.states[i]) this.widgets[i].consume(data);
};

Container.prototype.destroy = function() {
    var i = 0;
    for (i in this.widgets) 
    {
        if (this.states[i]) 
        {
            this.widgets[i].destroy();
            this.states[i] = false;
        }
    }
    
    if (this.config.layout) this.config.layout.displayDestroy();
    
    Widget.prototype.destroy.call(this);
};

Container.prototype.resized = function(width, height) {
    /* Mask this function during initial _generate resize restore. */
    if (this.config.layout && this.config.layout.getWidth() === undefined) return;
    
    if (this.contentsShown)
    {
        this.$contentBox.hide();
        this.contentsShown = false;
    }
};

Container.prototype.resizeStopped = function(width, height) {
    /* Mask this function durinig initial _generate resize restore. */
    if (this.config.layout && this.config.layout.getWidth() === undefined) return;
    
    this.$contentBox.show();
    this.contentsShown = true;
    
    var i = 0, w, h, 
        horiz = (width - 12) / this.config.layout.getWidth(), 
        vert = (height - 35) / this.config.layout.getHeight() ;
    
    for (i in this.widgets)
    {   
        if (!this.states[i]) continue;
        
        this.widgets[i].$widget.css({
            width: w = this.widgets[i].getWindowProperty("width") * horiz, 
            height: h = this.widgets[i].getWindowProperty("height") * vert
        });
        this.widgets[i].resized(w, h);
        this.widgets[i].resizeStopped(w, h);
    }

    if (this.config.layout)
    {
        this.config.layout.scale(horiz, vert);
        this.config.layout.layout();
        this.$contentBox.css({
            width: this.config.layout.getWidth() - parseInt(this.$contentBox.css("padding-left")) - 
                        parseInt(this.$contentBox.css("padding-right")),
            height: this.config.layout.getHeight() - parseInt(this.$contentBox.css("padding-top")) -
                        parseInt(this.$contentBox.css("padding-bottom"))
        });
    }
    
    if (this.config.windowed)
    {
        this.$widget.css({
            width: "auto",
            height: "auto"
        });
    }
};

/**
 * Sets a widget either to be displaying or hidden.
 * 
 * @param {string} id widget intentifier
 * @param {boolean} visible whether the widget is displayed or hidden
 */
Container.prototype.toggleEvent = function(id, visible) {
    if (this.states[id] = visible)
    {
        this.widgets[id].init(this.$contentBox);
    }
    else
    {
        this.widgets[id].destroy();
    }
};

/**
 * Returns the contents box of this container.
 * 
 * @return ${jQuery} contents box
 */
Container.prototype.getContentBox = function() {
    return this.$contentBox;
};

/**
 * Returns the widgets this container holds.
 * 
 * @return {array} list of widgets this widget holds 
 */
Container.prototype.getWidgets = function() {
	return this.widgets;
};

/**
 * Gets the widget with the specified identifier.
 * 
 * @param {string} id widget identifier
 * @return {Widget|null} widget or null of non exists with id
 */
Container.prototype.getWidget = function(id) {
	return this.widgets[id];
};

/* ============================================================================
 * == Spacer widget                                                          ==
 * ============================================================================ */

/**
 * A spacer is a reserved block of space that may be set to have a border or a 
 * solid color. For a spacer to be useful, its width and height should be set.
 * 
 * @param {string} id spacer identifier
 * @param {object} config configuration option
 * @config {string} [border] color of the border (default no border)
 * @config {string} [color] color of the spacer (default no color)
 * @config {boolean} [round] whether to round the corners of the spacer (default false)
 * @config {string} [css] additional CSS directives to add to the spacer (optional)
 */
function Spacer(id, config) 
{
    Widget.call(this, id, config);
    
    if (this.config.css === undefined) this.config.css = '';
}

Spacer.prototype = new Widget;

Spacer.prototype.init = function($container) {
    this.$widget = this._generate($container, 
            "<div class='spacer-inner' style='" +
                (this.config.border ? "border: 1px solid " + this.config.border + ";" : "") +
                (this.config.color ? "background-color:" + this.config.color + ";" : "") +
                (this.config.round ? "border-radius:" + 
                        ((this.config.width < this.config.height ? this.config.width : this.config.height) / 2) + "px;" : "") + 
                this.config.css + 
            "'>" + this.config.width + "x" + this.config.height + "</div>"
    );
};

Spacer.prototype.resized = function(width, height) {
    if (this.config.round)
    {
        this.$widget.children("border-radius", (width < height ? width : height) / 2);
    }
    this.$widget.css({ width: width, height: height });
    this.$widget.children().text(Math.round(width) + "x" + Math.round(height));
};

/* ============================================================================
 * == Graph widget                                                           ==
 * ============================================================================ */

/** 
 * Graph widget. This widget contains a scrolling graph displays a series of 
 * data points that (usually) represent a time series.
 * 
 * @constructor
 * @param {string} id graph identifier
 * @param {object} config configuration object
 * @config {object}  [fields]      map of graphed data fields with field => label
 * @config {object}  [colors]      map of graph trace colors with field => color (optional)
 * @config {boolean} [autoScale]   whether to autoscale the graph dependant (default off)
 * @config {integer} [minValue]    minimum value that is graphed, implies not autoscaling (default 0)
 * @config {integer} [maxValue]    maximum value that is graphed, implies not autoscaling (default 100)
 * @config {integer} [duration]    number of seconds this graph displays (default 60)
 * @config {integer} [period]      period betweeen samples in milliseconds (default 100)
 * @config {string}  [xLabel]      X axis label (default (Time (s))
 * @config {String}  [yLabel]      Y axis label (optional)
 * @config {boolean} [traceLabels] whether to show trace labels (default true)
 * @config {boolean} [fieldCtl]    whether data field displays can be toggled (default false)
 * @config {boolean} [autoCtl]     whether autoscaling enable control is shown (default false)
 * @config {boolean} [durationCtl] whether duration control slider is displayed
 * @config {integer} [vertScales]  number of vertical scales (default 5)
 * @config {integer} [horizScales] number of horizontal scales (default 8)
 */
function Graph(id, config)
{
	Widget.call(this, id, config);

	/* Default options. */
	if (this.config.colors === undefined )     this.config.colors = { };
	if (this.config.autoScale === undefined)   this.config.autoScale = false;
	if (this.config.minValue === undefined)    this.config.minValue = 0;
	if (this.config.maxValue === undefined)    this.config.maxValue = 100;
	if (this.config.duration === undefined)    this.config.duration = 60;
	if (this.config.period === undefined)      this.config.period = 100;
	if (this.config.xLabel === undefined)      this.config.xLabel = "Time (s)";
	if (this.config.yLabel === undefined)      this.config.yLabel = '';
	if (this.config.traceLabels === undefined) this.config.traceLabels = true;
	if (this.config.fieldCtl === undefined)    this.config.fieldCtl = false;
	if (this.config.autoCtl === undefined)     this.config.autoCtl = false;
	if (this.config.durationCtl === undefined) this.config.durationCtl = false;
	if (this.config.vertScales === undefined)  this.config.vertScales = 5;
	if (this.config.horizScales === undefined) this.config.horizScales = 8;
	if (this.config.width === undefined) this.config.width = 300;
	if (this.config.height === undefined) this.config.height = 300;
	
	/** @private {object} Data fields. */
	this.dataFields = undefined;
	
	/** @private {integer} The range of values. If autoscaling, this is determined
	 *  as the difference between the largest and smallest value, if not this is the 
	 *  difference between the max and min graphed values. */
	this.graphRange = this.config.maxValue - this.config.minValue;
	
	/** @private {number} The zero point offset of the graph in pixels. */
	this.graphOffset = this.config.minValue / this.graphRange;
	
	/** @private {integer} Width of the graph in pixels. */
	this.graphWidth = undefined;
	
	/** @private {integer} Height of the graph in pixels. */
	this.graphHeight = undefined;
	
	/** @private {CanvasRenderingCOntext2D} Canvas context. */
	this.ctx = null;

	/** @private {integer} The time of the first data update in seconds since epoch. */
	this.startTime = undefined;

	/** @private {integer} The time of the latest data update in seconds since epoch. */
	this.latestTime = undefined;

	/** @private {integer} The displayed duration in seconds. */
	this.displayedDuration = this.config.duration;
}
Graph.prototype = new Widget;

/** @const {array} List of default trace colors. */
Graph.COLORS = [
     "#FCFF00", "#FF3B3B", "#8C42FB"
];

Graph.prototype.init = function($container) {
    if (!(this.config.fields)) throw "Options not set";
    
    this.startTime = undefined;
    
    var i = 0, c = 0, thiz = this;
    
    /* Field dynamic properties. */
    if (!this.dataFields)
    {
        this.dataFields = { };
        for (i in this.config.fields)
        {
            this.dataFields[i] = {
                    label: this.config.fields[i],
                    visible: true,
                    values: [ ],
                    seconds: 0,
                    color: this.config.colors.hasOwnProperty(i) ? this.config.colors[i] : 
                        Graph.COLORS[c++ % Graph.COLORS.length]
            };
        }
    }
    
    /* Size reset. */
    this.graphWidth = this.config.width ? this.config.width - 84 : 400;
    this.graphHeight = this.config.height ? this.config.height - 134 : 160;
    if (!this.config.traceLabels) this.graphHeight += 30;
    if (!this.config.windowed) 
    {
        this.graphHeight += 50;
        this.graphWidth += 15;
    }
    
	this.$widget = this._generate($container, this._buildHTML());
	
	/* Positioning based on configured options. */
	c = this.$widget.find(".graph-left-axis-label");
	c.css({
	    top: (this.config.windowed ? 30 : 0) + this.graphHeight / 2,
	    left: -0.545 * c.width() + (this.config.windowed ? 26.1 : 21)
	});

	/* Add the canvas panel. */
	var canvas = Util.getCanvas(this.id, this.graphWidth, this.graphHeight);
	this.$widget.find("#" + this.id + "-canvas").append(canvas);
	this.ctx = canvas.getContext("2d");

	/* Event handlers. */
	if (this.config.fieldCtl && this.config.traceLabels)
	{
    	this.$widget.find('.graph-label').click(function() {    
    		thiz._showTrace($(this).children(".graph-label-text").text(), 
    				$(this).find(".switch .switch-slide").toggleClass("switch-on switch-off").hasClass("switch-on"));
    	});
	}
	
	if (this.config.autoCtl || this.config.durationCtl) this.$widget.find(".graph-controls-show").click(function() {
	    thiz._showControls($(this).find(".switch .switch-slide").toggleClass("switch-on switch-off").hasClass("switch-on"));
	});
	
	if (this.config.autoCtl) this.$widget.find(".graph-autoscale").click(function() {
	   thiz._enableAutoscale($(this).find(".switch .switch-slide").toggleClass("switch-on switch-off").hasClass("switch-on")); 
	});

	/* Draw the first frame contents. */
	this._drawFrame();
};

Graph.prototype._buildHTML = function() {
	var i = 0, unitScale, styleScale, html = '', left, top; 
	
	if (this.config.autoCtl || this.config.durationCtl)
    {
        /* Controls show / hide button. */
        html += "<div class='graph-controls-show'>" +
                "   <label for='" + this.id + "-graph-controls-show' class='graph-label-text'>Controls</label>" +  
                "</div>";
    }

	/* Graph labels. */
	if (this.config.traceLabels)
	{
    	html += "<div class='graph-labels'>";
    	for (i in this.dataFields)
    	{
    		html += "	<div class='graph-label'>" +
    		        (this.config.fieldCtl ?
    				"		<label for='graph-label-" + i + "' class='graph-label-text'>" + this.dataFields[i].label + "</label>" +  
    		        "       <div id='graph-label-" + i + "' class='switch graph-label-enable'>" +
            		"		    <div class='switch-animated switch-slide switch-on' " +
            		"                 style='background-color:" + this.dataFields[i].color + "'></div>" +
            		"       </div>"
            		:
            		"       <div class='graph-label-text' style='cursor:default'>" +
            		"           <div class='graph-label-color-box' " +
            		"                   style='background-color:" + this.dataFields[i].color + "'></div>" +
            		                this.dataFields[i].label + 
            		"       </div>" ) +
    				"	</div>";
    	}
    	html += "</div>";
	}

	/* Left scale. */
	unitScale = Math.floor(this.graphRange / this.config.vertScales);
	styleScale = this.graphHeight / this.config.vertScales;
	top = this.config.windowed ? (this.config.traceLabels ? 33 : 3) : (this.config.traceLabels ? 26 : 0);
	left = this.config.windowed ? 15 : 6;
	html += "<div class='graph-left-scales' style='top:" + top + "px;left:" + left + "px'>";
	for (i = 0; i <= this.config.vertScales; i++)
	{
		html += "<div class='graph-left-scale-" + i + "' style='top:"+ (styleScale * i) + "px'>" + 
					(this.config.maxValue - i * unitScale)+ 
				"</div>";
	}
	html += "</div>";

	/* Left axis label. */
	html += "<div class='graph-axis-label graph-left-axis-label'>" + this.config.yLabel + "</div>";

	/* Canvas element holding box. */
	html += "<div id='" + this.id +  "-canvas' class='graph-canvas-box gradient' style='height:" + this.graphHeight + 
	                "px;width:" + this.graphWidth + "px;margin-top:" + (this.config.traceLabels ? "30" : "0") + "px'></div>";

	/* Bottom scale. */
	html += "<div class='graph-bottom-scales'>";
	styleScale = this.graphWidth / this.config.horizScales;
	for (i = 0; i <= this.config.horizScales; i++)
	{
		html += "<div class='graph-bottom-scale-" + i + " " + (i == this.config.horizScales ? "graph-bottom-scale-last" : "") +
		        "' style='left:" + (styleScale * i - 5) + "px'>&nbsp</div>";
	}
	html += "</div>";

	/* Bottom axis label. */
	html += "<div class='graph-axis-label graph-bottom-axis-label'>" + this.config.xLabel + "</div>";
	
	if (this.config.autoCtl)
	{
    	/* Controls. */
    	html += "<div class='graph-controls'>" +
            	"   <div class='graph-autoscale'>" +
                "       <label for='" + this.id + "-graph-autoscale' class='graph-label-text'>Autoscale</label>" +  
                "       <div id='" + this.id + "-graph-autoscale' class='switch'>" +
                "          <div class='switch-animated switch-slide " + (this.config.autoScale ? "switch-on" : "") + "'></div>" +
                "       </div>" +
                "   </div>" +
    	        "</div>";
	}

	return html;
};

Graph.prototype.consume = function(data) { 
    var i = 0;

    if (this.startTime == undefined) this.startTime = data.start;
    this.latestTime = data.time;

    for (i in this.dataFields)
    {
        if (data[i] === undefined) continue;

        this.dataFields[i].values = data[i];
        this.dataFields[i].seconds = data.duration;
        this.displayedDuration = data.duration;
    }
    
    if (this.config.autoScale) 
    {
        /* Determine graph scaling for this frame and label it. */
        this._adjustScaling();
        this._updateDependantScale();
    }

    this._drawFrame();
    this._updateIndependentScale();
};

/**
 * Draws a graph frame.
 */
Graph.prototype._drawFrame = function() {
	var i = 0;
	
	/* Clear old frame. */
	this.ctx.clearRect(0, 0, this.graphWidth, this.graphHeight);
	
	/* Draw scales. */
	this._drawDependantScales();
	this._drawIndependantScales();
	    
	/* Draw the trace for all graphed variables. */
	for (i in this.dataFields) if (this.dataFields[i].visible) this._drawTrace(this.dataFields[i]);
};

/**
 * Adjusts the scaling and offset based on the range of values in the graphed
 * datasets.
 */
Graph.prototype._adjustScaling = function() {
    var min = Number.POSITIVE_INFINITY, max = Number.NEGATIVE_INFINITY, i = 0, j;

    for (i in this.dataFields)
    {
        for (j = 0; j < this.dataFields[i].values.length; j++)
        {
            if (this.dataFields[i].values[j] < min) min = this.dataFields[i].values[j];
            if (this.dataFields[i].values[j] > max) max = this.dataFields[i].values[j];
        }
    }

    this.graphRange = max - min;
    
    /* If we haven't got a sample with data yet. */
    if (this.graphRange == 0) return;
    
    this.graphOffset = min / this.graphRange;
};

/** @static {integer} The stipple width. */
Graph.STIPPLE_WIDTH = 10;

/**
 * Draws the dependant scales on the interface.
 */
Graph.prototype._drawDependantScales = function() {
	var i, j,
		off = this.graphHeight - Math.abs(this.graphOffset * this.graphHeight);

	this.ctx.save();
	this.ctx.beginPath();
	
	this.ctx.strokeStyle = "#FFFFFF";
	
	/* Zero line. */
	this.ctx.lineWidth = 3;
	if (off > 0 && off < this.graphHeight)
	{
	    this.ctx.moveTo(0, off + 1.5);
	    this.ctx.lineTo(this.graphWidth, off + 1.5);
	}
	this.ctx.stroke();
	
	this.ctx.lineWidth = 0.3;

	for (i = 0; i < this.graphHeight; i += this.graphHeight / this.config.vertScales)
	{
		for (j = 0; j < this.graphWidth; j += Graph.STIPPLE_WIDTH * 1.5)
		{
			this.ctx.moveTo(j, i + 0.25);
			this.ctx.lineTo(j + Graph.STIPPLE_WIDTH, i + 0.25);
		}
	}

	this.ctx.closePath();
	this.ctx.stroke();
	this.ctx.restore();
};

/**
 * Draws the independant scales on the interface.
 */
Graph.prototype._drawIndependantScales = function() {
    /* For the time series graph, no scales are drawn. */
};

/**
 * Draws the trace of the data. 
 * 
 * @param {array} dObj data object
 */
Graph.prototype._drawTrace = function(dObj) {
    var xStep = this.graphWidth / (dObj.seconds * 1000 / this.config.period), 
	    yScale = this.graphHeight / this.graphRange, i, yCoord;

	this.ctx.save();
	this.ctx.strokeStyle = dObj.color;
	this.ctx.lineWidth = 3;
	this.ctx.lineJoin = "round";
	this.ctx.shadowColor = "#222222";
	this.ctx.shadowBlur = 2;
	this.ctx.shadowOffsetX = 1;
	this.ctx.shadowOffsetY = 1;

	this.ctx.beginPath();
	for (i = 0; i < dObj.values.length; i++)
	{
		yCoord = this.graphHeight - dObj.values[i] * yScale + this.graphOffset * this.graphHeight;
		/* If value too large, clipping at the top of the graph. */
		if (yCoord > this.graphHeight) yCoord = this.graphHeight;
		/* If value too small, clippling at the bottom of the graph. */
		if (yCoord < 0) yCoord = 0;

		if (i == 0)
		{
			this.ctx.moveTo(i * xStep, yCoord);
		}
		else
		{
			this.ctx.lineTo(i * xStep, yCoord);
		}
	}

	this.ctx.stroke();
	this.ctx.restore();
};

/**
 * Updates the dependant variable scale.
 */
Graph.prototype._updateDependantScale = function() {
    var i, $s = this.$widget.find(".graph-left-scale-0");
    
    for (i = 0; i <= this.config.vertScales; i++)
    {
        $s.html(Util.zeroPad(
                this.graphRange + this.graphOffset * this.graphRange - this.graphRange / this.config.vertScales * i, 
                this.graphRange >= this.config.vertScales * 2 ? 0 : 1));
        $s = $s.next();
    }
};

/**
 * Updates the independent scale.
 */
Graph.prototype._updateIndependentScale = function() {
	var xstep = this.displayedDuration / this.config.horizScales, i,
		$d = this.$widget.find(".graph-bottom-scale-0"), t;

	for (i = 0; i <= this.config.horizScales; i++)
	{
		t = this.latestTime - xstep * (this.config.horizScales - i) - this.startTime;
		$d.html(Util.zeroPad(t, t < 100 ? 1 : 0));
		$d = $d.next();
	}
};

/**
 * Enables or disables displaying of the graphed variable.
 * 
 * @param label label of the variable
 * @param show whether the variable is displayed
 */
Graph.prototype._showTrace = function(label, show) {
	var i = 0;
	for (i in this.dataFields)
	{
		if (this.dataFields[i].label == label)
		{
			this.dataFields[i].visible = show;
		}
	}

	this._drawFrame();
};


Graph.prototype.resized = function(width, height) {
    this.graphWidth = this.graphWidth + (width - this.config.width);
    this.graphHeight = this.graphHeight + (height - this.config.height);
    
    this.config.width = width;
    this.config.height = height;
    
    /* Adjust dimensions of canvas, box and other stuff. */
    this.$widget.find("canvas").attr({
        width: this.graphWidth,
        height: this.graphHeight
    });
    
    this.$widget.find(".graph-canvas-box").css({
        width: this.graphWidth,
        height: this.graphHeight 
    });
    
    var i, $s = this.$widget.find(".graph-left-scale-0");
    
    /* Left scales. */
    for (i = 0; i <= this.config.vertScales; i++)
    {
        $s.css("top", this.graphHeight / this.config.vertScales * i);
        $s = $s.next();
    }
    
    /* Left label. */
    this.$widget.find(".graph-left-axis-label").css("top", (this.config.windowed ? 30 : 0) + this.graphHeight / 2);
    
    /* Bottom scales. */
    for (i = 0, $s = this.$widget.find(".graph-bottom-scale-0"); i <= this.config.horizScales; i++)
    {
        $s.css("left", this.graphWidth / this.config.horizScales * i);
        $s = $s.next();
    }
    
    this.$widget.css({
        width: width,
        height: height
    });
};

Graph.prototype.resizeStopped = function(width, height) {
    this.resized(width, height);
    this._drawFrame();
};

/**
 * Enables or disables graph autoscaling. 
 * 
 * @param {boolean} autoscale true if graph autoscales
 */
Graph.prototype._enableAutoscale = function(autoscale) {
    if (!(this.config.autoScale = autoscale))
    {
        this.graphRange = this.config.maxValue - this.config.minValue;
        this.graphOffset = this.config.minValue / this.graphRange;
        this._updateDependantScale();
    }
};


/**
 * Shows or hides the graph controls.
 * 
 * @param {boolean} show whether to show the controls
 */
Graph.prototype._showControls = function(show) {
    var $n = this.$widget.find(".graph-controls");
    $n.css("display", $n.css("display") == "none" ? "block" : "none");
    this.$widget.css("height", "auto");
};

/* ============================================================================
 * == Scatter Plot Widget.                                                   ==
 * ============================================================================ */

/**
 * The scatter plot widget is a graph that plots points to show the 
 * relationship between two sets of data. 
 * 
 * @param {string} id graph identifier
 * @param {object} config configuration object
 * @config {object}  [fields]         map of graphed data fields with independant field => dependant field or 
 *                                      field => [dependant field, dependant field] 
 * @config {object}  [labels]         map of graphed data labels with independant field => label or
 *                                      field => [label, label] (optional)
 * @config {object}  [colors]         map of graph trace colors with independant field => color or
 *                                      field => [color, color] (optional)
 * @config {boolean} [continuous]      whether to plot a continous line or a series of points (default true)
 * @config {boolean} [autoScale]      whether to autoscale the graph dependant (default off)
 * @config {integer} [dependantMin]   minimum value that is graphed for dependant axis, implies not autoscaling (default 0)
 * @config {integer} [dependantMax]   maximum value that is graphed for dependant axis, implies not autoscaling (default 100)
 * @config {integer} [independantMin] minimum value that is graphed for dependant axis, implies not autoscaling (default 0)
 * @config {integer} [independantMax] maximum value that is graphed for dependant axis, implies not autoscaling (default 100)
 * @config {integer} [sampleSize]     number of samples to graph (default data size) 
 * @config {integer} [duration]       number of seconds this graph displays if time series (default data size)
 * @config {integer} [period]         period betweeen samples in milliseconds if time series (default 100)
 * @config {string}  [xLabel]         X axis label (default (Time (s))
 * @config {String}  [yLabel]         Y axis label (optional)
 * @config {boolean} [traceLabels]    whether to show trace labels (default true)
 * @config {boolean} [fieldCtl]       whether data field displays can be toggled (default false)
 * @config {boolean} [autoCtl]        whether autoscaling enable control is shown (default false)
 * @config {boolean} [durationCtl]    whether duration control slider is displayed
 * @config {integer} [vertScales]     number of vertical scales (default 5)
 * @config {integer} [horizScales]    number of horizontal scales (default 5)
 */
function ScatterPlot(id, config)
{
    /* Overriding base default options. */
    if (config.labels === undefined) config.labels = { };
    if (config.horizScales === undefined) config.horizScales = 5;
    
    /* Configuration synonyms. */
    if (config.dependantMin) config.minValue = config.dependantMin;
    if (config.dependantMax) config.maxValue = config.dependantMax;
    
    Graph.call(this, id, config);
    
    /* Discarding base default values. */
    this.config.duration = config.duration;
    
    /* Default options. */
    if (this.config.independantMin === undefined) this.config.independantMin = 0;
    if (this.config.independantMax === undefined) this.config.independantMax = 100;
    if (this.config.continuous === undefined) this.config.continuous = true;
    
    /** @private {integer} The range of values on the indepenedant scale. */
    this.independantRange = this.config.independantMax - this.config.independantMin;
    
    /** @private {integer} Offset to the zero value on the independant range. */
    this.independantOffset = this.config.independantMin / this.independantRange;
    
    /** @private {integer} Displayed sample size. If this is not set, the
     *  packet data length will be used as the sample size. */
    this.sampleSize = undefined;
    if (this.config.sampleSize) this.sampleSize = this.config.sampleSize;
    else if (this.config.duration && this.config.period) this.sampleSize = this.config.duration * 1000 / this.config.period;
}

ScatterPlot.prototype = new Graph;

ScatterPlot.prototype.init = function($container) {
    var i = 0, j, c = 0;
    
    if (!this.dataFields)
    {
        this.dataFields = { };
        for (i in this.config.fields)
        {
            if ($.isArray(this.config.fields[i]))
            {
                for (j = 0; j < this.config.fields[i].length; j++)
                {
                    this.dataFields[i + "-" + j] = {
                            independant: i,
                            dependant: this.config.fields[i][j],
                            label: this.config.labels.hasOwnProperty(i) && this.config.labels[i].length > j ?
                                        this.config.labels[i][j] : "",
                            visible: true,
                            independantValues: [ ],
                            dependantValues: [ ],
                            color: this.config.colors.hasOwnProperty(i) && this.config.colors[i].length > j? 
                                        this.config.colors[i][j] : Graph.COLORS[c++ % Graph.COLORS.length]
                    };
                }
            }
            else
            {
                this.dataFields[i] = {
                        independant: i,
                        dependant: this.config.fields[i],
                        label: this.config.labels.hasOwnProperty(i) ? this.config.labels[i] : "",
                        visible: true,
                        independantValues: [ ],
                        dependantValues: [ ],
                        color: this.config.colors.hasOwnProperty(i) ? this.config.colors[i] : 
                            Graph.COLORS[c++ % Graph.COLORS.length]
                };
            }
        }
    }
    
    Graph.prototype.init.call(this, $container);
    
    this._updateDependantScale();
    this._updateIndependentScale();
};

ScatterPlot.prototype._drawIndependantScales = function() {
    var i, j,
        off = this.graphWidth - Math.abs(this.independantOffset * this.graphWidth);

    this.ctx.save();
    this.ctx.beginPath();

    this.ctx.strokeStyle = "#FFFFFF";

    /* Zero line. */
    this.ctx.lineWidth = 3;
    if (off > 0 && off < this.graphWidth)
    {
        this.ctx.moveTo(off - 1.5, 0);
        this.ctx.lineTo(off - 1.5, this.graphHeight);
    }
    this.ctx.stroke();
    
    this.ctx.lineWidth = 0.3;

    for (i = 0; i < this.graphWidth; i += this.graphWidth / this.config.horizScales)
    {
        for (j = 0; j < this.graphHeight ; j += Graph.STIPPLE_WIDTH * 1.5)
        {
            this.ctx.moveTo(i - 0.25, j);
            this.ctx.lineTo(i - 0.25, j + Graph.STIPPLE_WIDTH);
        }
    }

    this.ctx.closePath();
    this.ctx.stroke();
    this.ctx.restore();
};


ScatterPlot.prototype.consume = function(data) {
    var i = 0, size;
    
    for (i in this.dataFields)
    {
        if (data[this.dataFields[i].independant] === undefined ||
                data[this.dataFields[i].dependant] === undefined) continue;
        
        size = this.sampleSize ? this.sampleSize : data[this.dataFields[i].independant].length;

        this.dataFields[i].independantValues = this._pruneSample(data[this.dataFields[i].independant], size);
        this.dataFields[i].dependantValues = this._pruneSample(data[this.dataFields[i].dependant], size);
    }
    
    if (this.config.autoScale) 
    {
        /* Determine graph scaling for this frame and label it. */
        this._adjustScaling();
        this._updateDependantScale();
        this._updateIndependentScale();
    }

    this._drawFrame();
};

/**
 * Prune the sample dataset to the number of specified size. If the values 
 * length is less than the specified size, the data is padded with zeros, if
 * the values length is greater than the specified size, the oldest data 
 * (from the beginning of the values) is discarded.
 * 
 * @param {array} values list of samples
 * @param {integer} desired data size
 * @return {array} pruned values
 */
ScatterPlot.prototype._pruneSample = function(values, size) {
    if (values.length == size) return values;
    else if (values.length > size) return values.slice(values.length - size);
    else
    {
        var i, arr = new Array(size);
        for (i = 0; i < size; i++) arr[i] = i < values.length ? values[i] : 0;
        return arr;
    }
};

ScatterPlot.prototype._drawTrace = function(dObj) {
    var i = 0, xCoord, yCoord;
    
    this.ctx.save();
    this.ctx.beginPath();
    
    this.ctx.strokeStyle = dObj.color;
    this.ctx.lineWidth = 3;
    this.ctx.lineJoin = "round";
    this.ctx.shadowColor = "#222222";
    this.ctx.shadowBlur = 2;
    this.ctx.shadowOffsetX = 1;
    this.ctx.shadowOffsetY = 1;
    
    do 
    {
        xCoord = this.graphWidth / this.independantRange * dObj.independantValues[i] - 
                this.independantOffset * this.graphWidth;
        if (xCoord < 0) xCoord = 1;
        if (xCoord > this.graphWidth - 1) xCoord = this.graphWidth;
        
        yCoord = this.graphHeight - this.graphHeight / this.graphRange * dObj.dependantValues[i] + 
                this.graphOffset * this.graphHeight;
        if (yCoord < 0) yCoord = 1;
        if (yCoord > this.graphHeight) yCoord = this.graphHeight - 1;
        
        if (this.config.continuous)
        {
            if (i == 0) this.ctx.moveTo(xCoord, yCoord); 
            else this.ctx.lineTo(xCoord, yCoord);
        }
        else
        {
            this.ctx.moveTo(xCoord, yCoord);
            this.ctx.lineTo(xCoord + 1, yCoord + 1);
            this.ctx.stroke();
        }
    }
    while (++i < this.sampleSize);
    
    this.ctx.stroke();
    this.ctx.restore();
};

ScatterPlot.prototype._updateIndependentScale = function() {
    var i, $s = this.$widget.find(".graph-bottom-scale-0");
    
    for (i = 0; i <= this.config.horizScales; i++)
    {
        $s.html(Util.zeroPad(
                this.independantRange / this.config.horizScales * i + this.independantRange * this.independantOffset,
                this.independantRange >= this.config.horizScales * 2 ? 0 : 1));
        $s = $s.next();
    }
};

ScatterPlot.prototype._adjustScaling = function() {
    var dmin = Number.POSITIVE_INFINITY, imin = Number.POSITIVE_INFINITY, dmax = Number.NEGATIVE_INFINITY, 
            imax = Number.NEGATIVE_INFINITY, i = 0, j;

    for (i in this.dataFields)
    {
        for (j = 0; j < this.dataFields[i].independantValues.length; j++)
        {
            if (this.dataFields[i].independantValues[j] < imin) imin = this.dataFields[i].independantValues[j];
            if (this.dataFields[i].independantValues[j] > imax) imax = this.dataFields[i].independantValues[j];
            if (this.dataFields[i].dependantValues[j] < dmin) dmin = this.dataFields[i].dependantValues[j];
            if (this.dataFields[i].dependantValues[j] > dmax) dmax = this.dataFields[i].dependantValues[j];
        }
    }

    this.graphRange = dmax - dmin;
    this.graphOffset = dmin / this.graphRange;
    
    this.independantRange = imax - imin;
    this.independantOffset = imin / this.independantRange;
};


/* ============================================================================
 * == Switch Widget.                                                         ==
 * ============================================================================ */

/**
 * The switch widget which provides a toggable switch to change a boolean 
 * variable.
 *
 * @constructor
 * @param {string} id the identifier of widget
 * @param {object} config configuration of widget
 * @config {string}  [field]      server data variable that is being switched
 * @config {string}  [action]     server action to call when the switched is changed
 * @config {string}  [label]      switch label (optional)
 * @config {string}  [stickColor] sets the color of the switches stick (silver, black, red)
 * @config {string}  [led] set switch LED indicator (optional)
 * @config {boolean} [vertical]   set button vertical or horizontal (default horizontal)
 */
function Switch(id, config)
{
    if (!(config.field || config.action)) throw "Options not supplied.";
    
    Widget.call(this, id, config);

    /* Default options. */
    if (this.config.stickColor === undefined) this.config.stickColor = 'black';

    /** @private {boolean} The state of the switch. */
    this.val = undefined;
    
    /** @private {boolean} Whether the value has been changed by user action. */
    this.isChanged = false;

    this.config.classes.push("switch-box");
    this.config.classes.push("switch-" + Globals.THEME);
}
Switch.prototype = new Widget;

Switch.prototype.init = function($container) {
    this.$widget = this._generate($container, 
        this.config.vertical && Globals.THEME == "skeuo"  ? // Vertical orientation
            '<div class="switch-vertical-container">' +
                (this.config.label ? '<label class="switch-vertical-label">' + this.config.label + ':</label>' : '') +
                (this.config.led ?'<div class="led switch-led led-novalue"></div>' : '') +
                '<div class="switch-vertical switch-stick-base"></div>' +
                '<div class="switch-vertical switch-stick switch-' + this.config.stickColor + '-down"></div>' +      
                '<div style="clear:both"></div>' +
            '</div>'
        : // Horizontal orientation
            '<div class="switch-container" >' +
                (this.config.label ? '<label class="switch-label">' + this.config.label + ':</label>' : '') +
                '<div class="switch">' +
                    '<div class="switch-animated switch-slide"></div>' +
                '</div>' +
            '</div>'
    );
    
    if (!this.config.vertical && this.config.width === undefined)
    {
        this.config.width = this.$widget.find("label").outerWidth(true) + 
                            this.$widget.find(".switch").outerWidth(true) + 13;
        this.$widget.css("width", this.config.width + "px");
    }

    var thiz = this;
    this.$widget.find(".switch-label, .switch, .switch-vertical").click(function() { thiz._clicked(); });

    //TODO finsih switch positioning fix
    if (this.$widget.parents('#widget-toggle-list').length) {
    }
    else
    {
        this.$widget.css("width", "120px");
    }

    /* Set existing state. */
    if (this.value !== undefined) this._setDisplay(this.value);
};

Switch.prototype.consume = function(data) {
    if (!(data[this.config.field] === undefined || data[this.config.field] === this.val || this.isChanged))
    {
        this.val = data[this.config.field];
        this._setDisplay(this.val);
    }
};

/**
 * Event handler to be called when the switch is clicked.
 */
Switch.prototype._clicked = function() {
    this.isChanged = true;
    this.val = !this.val;
    this._setDisplay(this.val);

    var thiz = this, params = { };
    params[this.config.field] = this.val ? 'true' : 'false';
    this._postControl(
        this.config.action,
        params,
        function() {
            thiz.isChanged = false;
        }
     );
};

/**
 * Sets the display value.
 * 
 * @param on whether the display should be on or off
 */
Switch.prototype._setDisplay = function(on) {
    if (this.config.vertical && Globals.THEME == "skeuo")
    {
        if (on)
        {
            this.$widget.find(".switch-stick").removeClass("switch-" + this.config.stickColor + "-down");
            this.$widget.find(".switch-stick").addClass("switch-" + this.config.stickColor + "-up");
            this.$widget.find(".switch-led").addClass("led-on");
            this.$widget.find(".switch-led").removeClass("led-novalue");
        }
        else
        {
            this.$widget.find(".switch-stick").addClass("switch-" + this.config.stickColor + "-down");
            this.$widget.find(".switch-stick").removeClass("switch-" + this.config.stickColor + "-up");
            this.$widget.find(".switch-led").addClass("led-novalue");
            this.$widget.find(".switch-led").removeClass("led-on");
        }     
    }
    else
    {
        if (on)
        {
            this.$widget.find(".switch .switch-slide").addClass("switch-on");
        }
        else
        {
            this.$widget.find(".switch .switch-slide").removeClass("switch-on");
        }
    }
};

/* ============================================================================
 * == Rotary Switch widget                                                   ==
 * ============================================================================ */

/**
 * A rotary switch allows the selection of a limited number of options.
 *
 * @constructor
 * @param {string} id the identifier of widget
 * @param {object} config configuration of widget
 * @config {string} [field]  server data variable that is being switched
 * @config {string} [action] server action to call when the switched is changed
 * @config {array}  [values] the list of potential values
 * @config {number} [radius] the radius of the switch
 * @config {string} [label]  switch label (optional)
 * @config {string} [color] set the switch color (default black)
 */
function RotarySwitch(id, config)
{
    if (!(config.field || config.action || config.values)) throw "Options not supplied."; 
    
    Widget.call(this, id, config);
    
    /* Default options. */
    if (this.config.label === undefined) this.config.label = '';
    if (this.config.radius === undefined) this.config.radius = 60;
    if (this.config.values === undefined) this.config.values = [
        {label:'ON', value: 1},
        {label: 'OFF', value: 0}
    ];

    /** @private {boolean} The selected value. */
    this.val = undefined;
    
    /** @private {boolean} Whether the value has been changed by user action. */
    this.isChanged = false;  
}

RotarySwitch.prototype = new Widget;

RotarySwitch.prototype.init = function($container) {
	var r = this.config.radius,
        v = this.config.values;
	
    this.$widget = this._generate($container,
    	"<div class='rotary-container " + (this.config.label ? 'rotary-container-label' : '') +
    	"' style='width:" + r * 3 + "px'>" +
    	(this.config.label ? "<label class='rotary-switch-label'>" + this.config.label + "</label>" : '') +
        "<div id='rotary-container-" + this.id + "' class='rotary-switch-container' " +
            "style='width:" + r * 2 +"px;height:" + r * 2 + "px;'>" +
                "<div id='rotary-switch-" + this.id + "' class='rotary-switch rotary-" +
                (this.config.color ? this.config.color : 'black') + "'></div>" +
        "</div></div>"
    );

    /* Generates the positions of the switches' points. */
    for(var i = 0, j = v.length; i < v.length; i++, j--) {

    	/* Calculate the X and Y axes of the current point.  */
        var y = (r - 5) - (r + 10) * Math.cos(2 * Math.PI * i / v.length),
            x = (r - 5) - (r + 10) * Math.sin(2 * Math.PI * i / v.length),
            p = v[(v.length - i)];

        $("#rotary-container-" + this.id).append(
            "<div class='small-range-val rotary-switch-val " +
            "' id='" + this.id + "-" + j + "' " +
            "style='left:" + Math.round(x) + "px;top:" + Math.round(y) + "px' " + "value=" +
            ( p ? p.value : v[0].value) + ">" + ( p ? p.label : v[0].label) + "</div>"
        );
    }

    var thiz = this;
    this.$widget.find(".rotary-switch-val").click(function() { thiz._clicked(this); });	
};

/**
 * Event handler to be called when a value is clicked.
 */
RotarySwitch.prototype._clicked = function(point) {
    this.val = $(point).attr('value');
    this.isChanged = true;
    this._animateSwitch(point);

    var thiz = this, params = { };
    params[this.config.field] = this.val;
    this._postControl(
        this.config.action,
        params,
        function() {
            thiz.isChanged = false;
        }
     );
};

/**
 * Animates the switch to point to the selected label. 
 * 
 * @param point the selected label
 */
RotarySwitch.prototype._animateSwitch = function(point) {
    var thiz = this,
        v = this.config.values,
        p = point.id.replace(thiz.id + '-','');

    /* Calculate the switches degree in relation to the point and amount of values. */
    var deg = p * 360 / v.length;
    deg === 360 ? deg = 0: '';

    /* Rotates the switch. */
    $(point).parent().find('.rotary-switch').css({
        '-webkit-transform' : 'rotate('+ deg +'deg)',
        '-moz-transform' : 'rotate('+ deg +'deg)',
        '-ms-transform' : 'rotate('+ deg +'deg)',
        '-o-transform' : 'rotate('+ deg +'deg)',
        'transform' : 'rotate('+ deg +'deg)'
    });
};

/* ============================================================================
 * == Button widget                                                          ==
 * ============================================================================ */

/**
 * Button that may eithe post to the server when clicked or embed as a link
 * on the page.
 * 
 * @param {string} id identifier of widget
 * @param {object} config configuration of widget
 * @config {string}   [action] action to send to when pressed
 * @config {string}   [link] link that is embedded on the page
 * @config {string}   [target] if link used, what the target attribute so to
 * @config {object}   [params] parameters to be sent when pressed (optional)
 * @config {string}   [label] the label to display on the button (optional)
 * @config {string}   [image] an image to display on the button (optional)
 * @config {boolean}  [circular] whether the button is circular (default false)
 * @config {number}   [diameter] The size of a push button diameter in pixels (default 100px)
 * @config {string}   [color]  custom color setting for the button (default #EFEFEF)
 * @config {string}   [clickColor] color of button when clicked (default #CCCCCC)
 * @config {string}   [pushColor] color of the push button (optional)
 * @config {boolean}  [overlay] whether the button has the clear style overlay (default false)
 * @config {function} [callback] callback to be invoked with response of posts (optional)
 */
function Button(id, config)
{
    Widget.call(this, id, config);
    this.config.classes.push("button-outer");

    /* Default options. */
    if (this.config.params === undefined) this.config.params = { };
    if (this.config.label === undefined) this.config.label = '';
    if (this.config.overlay === undefined) this.config.overlay = false;
    if (this.config.circular === undefined) this.config.circular = false;
    if (this.config.clickColor === undefined) this.config.clickColor = "#CCC";
    if (this.config.diameter === undefined) this.config.diameter = 100;
}

Button.prototype = new Widget;

Button.prototype.init = function($container) {
    if (!(this.config.action || this.config.link)) throw "Action or link options not set.";

    this.$widget = this._generate($container,
        "<" + (this.config.action ? "div " : "a ") +
                "class='button " + (this.config.overlay && this.config.circular === false ? "button-overlay" : '') + 
                "' style='" +
                    (this.config.height ? "line-height:" + this.config.height + "px;" : "") +
                    (this.config.color ? "background-color:" + this.config.color : "") +
                    (this.config.circular ? "border-radius:" + (this.config.width ? this.config.width : 5) + "px;" : "") +
                    (this.config.width ? "width:" + this.config.width + "px;" : "") +
                    (this.config.height ? "height:" + this.config.height + "px;" : "") +
                (this.config.link ? "' href='" + this.config.link : "") +
                (this.config.target ? "' target='" + this.config.target : "") +
                "'>" +
            "<span class='button-label'>" + this.config.label + "</span>" +
            (this.config.image ? "<img src='" + this.config.image + "' alt='' />" : "") +
        "</" + (this.config.action ? "div>" : "a>")
    );

    var thiz = this;
    this.$widget.children(".button")
        .mousedown(function() { thiz._buttonEngaged(); })
        .bind("mouseup mouseout", function(){ thiz._buttonReleased(); })
        .click(function() { if (thiz.config.action) thiz._clicked(); });

    if ($('#'+this.id).hasClass('push-button')) {
        /* Remove the standard button classes for the push button. */
        $('#'+this.id).find('.window-content').empty();

        /* Add the push button classes. */
        this.$widget.find('.window-content').append('<div class="push-button-container" style="height:'+ this.config.diameter +'px; width:'+ this.config.diameter +'px;"></div>');
        this.$widget.find('.push-button-container').append('<div class="push-button-outer"></div>');
        this.$widget.find('.push-button-outer').append('<div class="push-button-middle"></div>');
        this.$widget.find('.push-button-outer').append('<div class="push-button-color push-button-'+ (this.config.pushColor ? this.config.pushColor : 'white') +'"></div>');
        this.$widget.find('.push-button-middle').append('<div class="push-button-label">'+ this.config.label +'</div>');

        /* Animates the push buttons when clicked. */
        this.$widget.find(".button").click(function(){
        	if (!thiz.$widget.hasClass('push-button-down'))
        	{
                thiz.$widget.find('.push-button-outer').addClass('push-button-down');

                setTimeout(function()
                {
                    thiz.$widget.find('.push-button-outer').removeClass('push-button-down');
                },300);
        	}
        });
    };
};

/**
 * Event handler triggered from mouse down on button.
 */
Button.prototype._buttonEngaged = function() {    
    this.$widget.find(".button").css("background-color", this.config.clickColor);
    !this.config.color ? this.$widget.find(".button").css("box-shadow", "0px 1px 5px 1px #" + this.config.color) : '';
    !this.config.color ? this.$widget.find(".button:after").css("background-size", "100% 100% !important") : '';
};

/**
 * Event handler triggered when no longer on mouse down on button.
 */
Button.prototype._buttonReleased = function() {
    !this.config.color ?
        this.$widget.find(".button").css("background-color", "") :
        this.$widget.find(".button").css("background-color", this.config.color);
};

/**
 * Event handler triggered when button clicked.
 */
Button.prototype._clicked = function() {
    this._postControl(this.config.action, this.config.params, this.config.callback);
};

Button.prototype.resizeStopped = function(width, height) {
    /* Buttons show never be resized. */
    this.$widget.css({
       width: "auto",
       height: "auto"
    });
};

/* ============================================================================
 * == Push Button widget                                                     ==
 * ============================================================================ */

/**
 * Push button that is active when the button is clicked. 
 * 
 * @param {string} id identifier of widget
 * @param {object} config configuration of widget
 * @config {string}  [action] action to send to when pressed
 * @config {string}  [releaseAction] action to send when released (optional)
 * @config {object}  [params] parameters to be sent when pressed (optional)
 * @config {integer} [period] number of milliseconds before next server post (default 250)
 * @config {string}  [label] the label to display on the button (optional)
 * @config {boolean} [circular] whether the button is circular (default false)
 * @config {function} [callback] callback to be invoked with response of posts (optional)
 */
function PushButton(id, config)
{
    if (!config.action) throw "Options not set";
    
    Button.call(this, id, config);
    this.config.classes.push("push-button");

    /* Default options. */
    if (this.config.period === undefined) this.config.period = 250;
    
    /* Whether the mouse is down. */
    this.engaged = false;
}

PushButton.prototype = new Button;

PushButton.prototype._buttonEngaged = function() {
    Button.prototype._buttonEngaged.call(this);
    
    this.engaged = true;
    this._sendUpdate();
};

PushButton.prototype._sendUpdate = function() {
    if (!this.engaged) return;
    
    var thiz = this;
    this._postControl(this.config.action, this.config.params, this.config.callback);
    setTimeout(function() { thiz._sendUpdate(); }, this.config.period);
};

PushButton.prototype._buttonReleased = function() {
    if (!this.engaged) return;
    
    Button.prototype._buttonReleased.call(this);
    this.engaged = false;
};

PushButton.prototype._clicked = function() { 
    /* Push buttons ignore the click event because data sending is triggered
     * in the mouse down event. */
};


/* ============================================================================
 * == Knob widget                                                            ==
 * ============================================================================ */

/**
 * A Knob switch allows the selection of a range of options using a circular slider.
 * 
 * @constructor
 * @param {string} id the identifier of widget
 * @param {object} config configuration of widget
 * @config {string} [field] data field that has displayed value
 * @config {string} [action] server action to call when the switched is changed
 * @config {string} [label] label to display
 * @config {string} [units] Units of the knobs value
 * @config {string} [precision] precision of values (default 0)
 * @config {string} [style] set the knob style to one of the following: white, black, metal, valve (default white)
 * @config {integer} [min] minimum value of slider (default 0)
 * @config {integer} [max] maximum value of slider (default 100)
 * @config {number} [radius] the radius of the knob in pixels (default 25px)
 * @config {boolean} [indicator] whether the knob value has a visual indicator (default false)
 * @config {boolean} [vertical] whether the label and text entry is aside (default false)
 */
function Knob(id, config)
{
    Widget.call(this, id, config);
    
    /** Default settings. */
    if (this.config.min === undefined) this.config.min = 0;
    if (this.config.max === undefined) this.config.max = 100;
    if (this.config.style === undefined) this.congif.style = "white";
    if (this.config.vertical === undefined) this.config.vertical = false;
    if (this.config.indicator === undefined) this.config.indicator = false;
    if (this.config.radius === undefined) this.config.radius = 60;
    if (this.config.precision === undefined) this.config.precision = 0;
    
    /** @private {number} Current value of knob. */
    this.val = undefined;
    
    /** @private {boolean} Whether the value has changed by user action
     *  and is the being sent to the server. */
    this.valueChanged = false;
}

Knob.prototype = new Widget;

Knob.prototype.init = function($container) {
    if (!(this.config.action && this.config.field)) throw "Options not supplied.";
	
    this.$widget = this._generate($container, this._buildHTML());

    /* Generates the the knobs' indicator containers. */
    for(var i = 1; i <= 10; i++) {
        this.$widget.find(".knob-indicator-container").append("<div class='knob-indicator knob-indicator-" + i + "'>&nbsp;</div>");
    }

    /* Knob Position */        
    this.knob = this.$widget.find('.knob-' + this.config.style);
    this.kP = this.knob.offset();
    this.kPos = { x: this.kP.left, y: this.kP.top};

    /* Event Handlers. */
    var thiz = this;    
    this.$widget.find('.knob').mousedown(function(e){ e.preventDefault(); thiz._knobEngaged(); });
    this.$widget.mouseup(function(){ thiz._knobReleased(); });
    this.$widget.mousemove(function(e){ thiz._knobChanged(e); });
    this.$widget.find('.knob-val').click(function() { thiz._handleValueSelect($(this).data('value')); });
    this.$widget.find('.knob-range-val').click(function() { thiz._handleValueSelect($(this).data('value')); });
    this.$input = this.$widget.find('input').change(function() { thiz._handleTextBoxChange($(this).val()); });   
    $(document).bind("mouseup.knob-" + this.id, function(){ thiz._knobReleased(); });

    /* Display fixes for Internet Explorer */
    if (window.navigator.userAgent.indexOf("MSIE ") > 0) {

        /* Prevents knob widget from shifting down when clicked */
        this.$widget.css('margin-top', 7);
        this.$widget.find('.knob-outter').css('margin-top',-7);

        /* Fixes text clipping in IE */
        this.$widget.find('.input').css('line-height', 1);
        this.$widget.find('.input').css('font-size', '1em');
    }
};

Knob.prototype._buildHTML = function() {
    return (
    "<div id='knob-container-" + this.id + "' class='knob-outter' style='margin:" + this.config.radius * 0.5 + "px; margin-top: 5px;'>" +
        "<div class='knob-bounding'>" +
        (this.config.label ? "<label class='knob-label" + (this.config.vertical ? '' : ' knob-label-horizontal') +"'>" + this.config.label + ":</label>" : '') +
        "<div class='knob-range" + (!this.config.vertical && !this.config.windowed ? ' knob-range-horizontal' : '') +"'>" +
            "<div class='small-range-val knob-range-val knob-max' data-value='1'>Max: " + this.config.max + "</div>" +
            "<div class='small-range-val knob-min knob-range-val' data-value='0'>Min: " + this.config.min + "</div>" +
            "</div>" +
        "<div class='knob-container' style='height:" + this.config.radius * 2 + "px; width: " + this.config.radius * 2 + "px;'>" +
            "<div class='knob " + "knob-container-" + this.config.style + "'>" +
                "<div class='knob-texture knob-" + this.config.style + "'></div>" +
                "<div class='knob-highlight'" + (this.config.style == 'black' ? 'style="opacity:0.4;"' : '') + "></div>"+
            "</div>" +
            "<div class='small-range-val knob-val knob-25' data-value='0.25' style='top:50%; right:" + (!this.config.windowed ? '-15%' : '-1px') + ";'>" + ((this.config.max - this.config.min) * 0.25 + this.config.min) + "</div>" +
            "<div><div class='small-range-val knob-50-outter'><div class='knob-val knob-50' data-value='0.50'>" + ((this.config.max - this.config.min) * 0.50 + this.config.min) + "</div></div></div>" +
            "<div class='small-range-val knob-val knob-75' data-value='0.75' style='top: 50%; left:" + (!this.config.windowed ? '-15%' : '-1px') + ";'>" + ((this.config.max - this.config.min) * 0.75 + this.config.min) + "</div>" +
        "</div>" +
        "<div class='knob-input-container" + (this.config.vertical ? '' : ' knob-input-horizontal') +"'>" +
            "<input class='input knob-input' value='0'></input>" +
            (this.config.indicator ? '<div class="knob-indicator-container"></div>' : '') +
            "<div class='units-small knob-input-units'>" + (this.config.units ? this.config.units : '') + "</div>" +
        "</div>" +
        "</div>" +
    "</div>"
    );
};

/**
 * Event handler triggered when the knob is active.
 */
Knob.prototype._knobEngaged = function() {
    this.mouseDown = true;
};

/**
 * Event handler triggered when no longer on mouse down on button.
 */
Knob.prototype._knobReleased = function() {
    this.mouseDown = false;
    if (this.valueChanged) {
        this._send();
    }
    $('.knob-overlay').remove();
    this.$widget.css('z-index', 6);
};

/**
 * Event handler triggered when the knob is rotated.
 */
Knob.prototype._knobChanged = function(e){
    if (this.mouseDown) {

        e.preventDefault();

        /* Removes any old overlays and brings the widget to the front. */
        $('.knob-overlay').remove();
        this.$widget.css('z-index', 9999);

        /* Adds a hidden overlay to improve use of the knob widget. */
        this.$widget.find('.knob-container').append('<div class="knob-overlay"></div>');

        /* The current position of the mouse within the knob. */
        var mPos = {
            x: e.clientX - this.kPos.x, 
            y: e.clientY - this.kPos.y
        };

        /* The current angle whose tangent is the mouse position. */
        var atan = Math.atan2(mPos.x - this.config.radius, mPos.y - this.config.radius);

        /* Degrees from mouse position. */
        this.deg = -atan / (Math.PI/180) + 180;

        /* Rotates the knob. */
        this._rotateKnob(this.deg);
        
        /* Get the value of the degree in comparison to the range of the knob widget. */
        var range = this.config.max - this.config.min;

        this.val = Math.round((this.deg * range) / 360) + this.config.min;
        this.valueChanged = 'true';
    }

    /* Updates the visual indicator with the knobs value. */
    if (this.config.indicator)
    {
        var perc = Math.round(((this.val - this.config.min) * 100) / (this.config.max - this.config.min));
        var indi = Math.floor(perc / 10);

        for(var i = indi; i <= 10; i++){
            this.$widget.find('.knob-indicator-' + i).css('background','none');
        }

        for(var i = indi; i >= 0; i--){
            this.$widget.find('.knob-indicator-' + i).css('background','#00C2FF');
        }    
    }    
};

/**
 * Rotates the knob widget.
 */
Knob.prototype._rotateKnob = function(){
    var t = (this.mouseDown === false) ? 0.5 : 0;

    this.knob.css({
    	'transition' : t + 's',
        '-webkit-transform' : 'rotate(' + this.deg + 'deg)',
        '-moz-transform' : 'rotate(' + this.deg + 'deg)',
        '-ms-transform' : 'rotate(' + this.deg + 'deg)',
        '-o-transform' : 'rotate(' + this.deg + 'deg)',
        'transform' : 'rotate(' + this.deg + 'deg)'
    });

    /* Update the knob input field. */
    this.$widget.find('.knob-input').val(this.val);
};

/**
 * Handles the click event for the knob values 
 */
Knob.prototype._handleValueSelect = function(val) {

    /* Get the values positon in relation to degrees. */
    val === 0 ? this.val = this.config.min : this.val = (this.config.max - this.config.min) * val;
    
    /* Get the degree position of the selected value. */
    switch (val)
    {
    case 0:
        this.deg = 0;
        this.val = this.config.min;
        break;

    case 0.25:
        this.deg = 90;
        this.val = ((this.config.max - this.config.min) * 0.25 + this.config.min);
        break;

    case 0.50:
        this.deg = 180;
        this.val = ((this.config.max - this.config.min) * 0.50 + this.config.min);
        break;

    case 0.75:
        this.deg = 270;
        this.val = ((this.config.max - this.config.min) * 0.75 + this.config.min);
        break;

    case 1:
        this.deg = 360;
        this.val = ((this.config.max - this.config.min) + this.config.min);
        break;

    default:
        //Do Nothing
    }

    /* Update the knob. */
    this.valueChanged = true;
    this._rotateKnob();
    this._send();
};

/**
 * Handles a value text box change.
 * 
 * @param {number} val new value
 */
Knob.prototype._handleTextBoxChange = function(val) {
    this.removeMessages();
    if (!val.match(/^-?\d+\.?\d*$/))
    {
        this.addMessage("Value must be a number.", Widget.MESSAGE_TYPE.error, (this.config.radius * 2.2), '95%', Widget.MESSAGE_INDICATOR.left);
        return;
    }

    n = parseFloat(val);
    if (n < this.config.min || n > this.config.max)
    {
        this.addMessage("Value out of range.", Widget.MESSAGE_TYPE.error, (this.config.radius * 2.2), '100%', Widget.MESSAGE_INDICATOR.left);
        return;
    }

    /* Get the values positon in relation to degrees. */
    this.deg = Math.round(val * 360 / (this.config.max - this.config.min));
    this.val = val;
    this.valueChanged = true;
    this._rotateKnob();
    this._send();
};

/** 
 * Sends the updated value to the server.
 */
Knob.prototype._send = function() {
    var thiz = this, params = { };
    params[this.config.field] = this.val;
    this._postControl(this.config.action, params,
        function(data) {
            thiz.valueChanged = false;
        }
    );
};

Knob.prototype.destroy = function() {
    $(document).unbind("mouseup.knob-" + this.id);
    Widget.prototype.destroy.call(this);
};

/* ============================================================================
 * == Spinner widget                                                         ==
 * ============================================================================ */

/**
 * Spinner widget that displays a text input with incremental arrows to the side of it.
 * 
 * @constructor
 * @param {string} id widget identifier
 * @param {object} config configuration of widget
 * @config {string}  [field] server data variable that is being set
 * @config {string}  [action] server action to call when the spinner is changed
 * @config {string}  [label] spinner label (optional)
 * @config {string}  [units] units label to display (optional)
 * @config {integer} [length] length of spinner in pixels (default 80)
 * @config {integer} [min] minimum value of spinner (default 0)
 * @config {integer} [max] maximum value of spinner (default 100)
 * @config {integer} [val] value the default value of the spinner (default 0)
 */
function Spinner(id, config)
{
    if (!(config.field || config.action)) throw "Options not supplied.";

    Widget.call(this, id, config);

    /* Default options. */
    if (this.config.min === undefined) this.config.min = 0;
    if (this.config.max === undefined) this.config.max = 100;
    if (this.config.length === undefined) this.config.length = 130;
    if (this.config.units === undefined) this.config.units = '';
    if (this.config.label === undefined) this.config.label = '';
    if (this.config.val === undefined) this.config.val = 0;

    /** Whether the value has changed due to user interaction. */
    this.valueChanged = false;

    /** Value box. */
    this.$input = undefined;
}
Spinner.prototype = new Widget;

Spinner.prototype.init = function($container) {
    this.$widget = this._generate($container,
    	"<div>" +
    	    (this.config.label ? '<div class="label spinner-label">' + this.config.label + " <span class='units-small spinner-units'>" +
    	        (this.config.units ? this.config.units + "</span>" : '') +'</div>': '') +
    	    "<div class='spinner' style='width:" + this.config.length + "px;'>" +
                "<input class='input spinner-input' style='width:" + (this.config.length - 45) + "px;' value='0'></input>" +
                "<div class='spinner-buttons' style='left:" + (this.config.length - 30) + "px;'>" +
                    "<button class='" + (Globals.THEME == 'flat' ? 'button' : '') + " spinner-up spinner-btn'/>" +
                    "<button class='" + (Globals.THEME == 'flat' ? 'button' : '') + " spinner-down spinner-btn'/>" +
                "</div>" +
            "</div>" +
        "</div>"
    );

    /* Adjusts the positioning of the spinner-input for Internet Explorer. */
    if ($.browser.msie) {
        this.$widget.find('.spinner-input')
            .css({'padding-right': '10px'})
            .width(this.$widget.find('.spinner-input').width() - 5);
    }

    /* Handles the button and input events. */
    var thiz = this;
    this.$widget.find('.spinner-up').mousedown(function(e){ e.preventDefault(); thiz._buttonClicked(true);});
    this.$widget.find('.spinner-down').mousedown(function(e){ e.preventDefault(); thiz._buttonClicked(false);});
    this.$widget.find('.spinner-input').change(function(){ thiz._handleTextBoxChange($(this).val());});

    /* Handles value changes via keyboard. */
    this.$widget.find('.spinner-input').keydown(function(e){
        e.which == 38 ? thiz._buttonClicked(true) : '';
        e.which == 40 ? thiz._buttonClicked(false) : '';
        thiz._stopButton(thiz.holdTimer);
    });

    /* Prevent the value from changing if mouse is released or not hovered on a button. */
    this.$widget.find('.spinner-up, .spinner-down')
        .mouseup(function(){ thiz._stopButton(thiz.holdTimer);})
        .mouseout(function(){ thiz._stopButton(thiz.holdTimer);});

    /* Sets the position for message indicators. */
    this.ttLeft = this.config.length - this.config.length / 6;
    this.ttTop  = this.config.length / 6;
};

Spinner.prototype._buttonClicked = function(up) {
    var val = this.$widget.find('.spinner-input').val(),
        thiz = this;

    /* checks that the value is valid. */
    if (!val.match(/^-?\d+\.?\d*$/))
    {
        this.val = 0;
        this.$widget.find('.spinner-input').val(0);
        this.addMessage("Value must be a number.", Widget.MESSAGE_TYPE.error, thiz.ttLeft, thiz.ttTop, Widget.MESSAGE_INDICATOR.left);
        return;
    }

    /* Clears any previous intervals used by the spinner. */
    clearInterval(this.holdTimer);

    /* Increments/decrement the value. */
    if (up && val < thiz.config.max || !up && val > thiz.config.min)
    {
        up ? val++ : val--;
    }
    else
    {
        /* Limits the value to the mix/max range. */
        val > this.config.max ? val = this.config.max : '';
        val < this.config.min ? val = this.config.min : '';
    }

    /* Sets the value after the initial click. */
    thiz._setValue(val);

    /* condition to prevent double increment on click. */
    var firstInc = true;

    /* Increments/decrements the value while the buttons are pressed. */
    this.holdTimer = setInterval(function() {
        if (up && val >= thiz.config.max || !up && val <= thiz.config.min)
        {
            clearInterval(thiz.holdTimer);
            return;
        }
        else
        {
            /* Increments/decrement the value. */
            if (firstInc === false) {
                up ? val++ : val--;
            }

            /* flag to start increments/decrements. */
            firstInc = false;

            /* Update the value. */
            thiz._setValue(val);
        }
    }, 100);
<<<<<<< HEAD
}
=======

    /* Display min/max classes if val is at range limit. */
    val <= this.config.min ? this.$widget.find('.spinner-down').addClass("spinner-min") :'';
    val >= this.config.max ? this.$widget.find('.spinner-up').addClass("spinner-max") :'';
    this.val = val;
};
>>>>>>> adadc847

/**
 * Handles a value text box change.
 * 
 * @param {number} val new value
 */
Spinner.prototype._handleTextBoxChange = function(val) {
	var thiz = this;
    this.removeMessages();

    if (!val.match(/^-?\d+\.?\d*$/))
    {
        this.val = 0;
        this.$widget.find('.spinner-input').val(0);
        this.addMessage("Value must be a number.", Widget.MESSAGE_TYPE.error, thiz.ttLeft, thiz.ttTop, Widget.MESSAGE_INDICATOR.left);
        return;
    }

    if (val < this.config.min || val > this.config.max)
    {
        this.addMessage("Value out of range.", Widget.MESSAGE_TYPE.error, thiz.ttLeft, thiz.ttTop, Widget.MESSAGE_INDICATOR.left);
        return;
    }
    this._setValue(val); 
};

/**
 * Sets the updated value and calls the send method.
 * 
 * @param {number} val new value
 */
Spinner.prototype._setValue = function(val) {
	/* Add the appropriate classes if value has reached its max/min value. */
    val <= this.config.min ? this.$widget.find('.spinner-down').addClass("spinner-min") :'';
    val >= this.config.max ? this.$widget.find('.spinner-up').addClass("spinner-max") :'';

	/* Remove the appropriate classes if value has reached its max/min value. */
    val > this.config.min ? this.$widget.find('.spinner-down').removeClass("spinner-min") :'';
    val < this.config.max ? this.$widget.find('.spinner-up').removeClass("spinner-max") :'';
    
    /* Remove Messages and update the inputs value. */
    this.$widget.find('.spinner-input').val(val);
    this.removeMessages();
    this.valueChanged = true;
    this.val = val;
    this._send();
};

/**
 * Stops the input value from incrementing/decrementing and updates the spinner's value.
 */
Spinner.prototype._stopButton = function(timer) {

    /* Clear the spinner's interval. */
    clearInterval(timer);

    /* Update the spinner value. */
    this._setValue(this.$widget.find('.spinner-input').val());
};

/**
 * Sends the updated value to the server.
 */
Spinner.prototype._send = function() {
    var thiz = this, params = { };
    params[this.config.field] = this.val;
    this._postControl(this.config.action, params,
        function(data) {
            thiz.valueChanged = false;
        }
    );
};

/* ============================================================================
 * == Slider widget                                                          ==
 * ============================================================================ */

/**
 * Slider widget that displays a slider that allows that provides a slidable
 * scale over the specified range.
 * 
 * @constructor
 * @param {string} id widget identifier
 * @param {object} config configuration of widget
 * @config {string}  [field] server data variable that is being set
 * @config {string}  [action] server action to call when the slider is changed
 * @config {boolean} [textEntry] whether text entry is displayed (default true) 
 * @config {string}  [label] slider label (optional)
 * @config {string}  [units] units label to display (optional)
 * @config {integer} [precision] precision of displayed value (default 1)
 * @config {integer} [min] minimum value of slidDr (default 0)
 * @config {integer} [max] maximum value of slider (default 100)
 * @config {boolean} [vertical] whether slider is vertically or horizontally orientated (default vertical)
 * @config {integer} [length] length of slider in pixels (default 250)
 * @config {integer} [scales] number of scales to display (default fitted to min, max value)
 */
function Slider(id, config)
{
    if (!(config.field || config.action)) throw "Options not supplied.";
    
    Widget.call(this, id, config);
    
    /* Default options. */
    if (this.config.min === undefined) this.config.min = 0;
    if (this.config.max === undefined) this.config.max = 100;
    if (this.config.vertical === undefined) this.config.vertical = true;
    if (this.config.textEntry === undefined) this.config.textEntry = true;
    if (this.config.length === undefined) this.config.length = 250;
    if (this.config.label === undefined) this.config.label = '';
    if (this.config.units === undefined) this.config.units = '';
    if (this.config.precision === undefined) this.config.precision = 1;
    if (this.config.scales === undefined) this.config.scales = 
            this.config.max - this.config.min > 10 ? 10 : this.config.max - this.config.min;

    /** The current value of the data variable. */
    this.val = undefined;
    
    /** Whether the value has changed due to user interaction. */
    this.valueChanged = false;
    
    /** Knob holder. */
    this.$knob = undefined;
    
    /** Value box. */
    this.$input = undefined;
    
    /** Whether we are sliding. */
    this.isSliding = false;
    
    /** Last coordinate in sliding orientation. */
    this.lastCoordinate = undefined;
}
Slider.prototype = new Widget;

Slider.prototype.init = function($container) {
    /* Reset values. */
    this.val = undefined;
    this.valueChanged = false;
    
    this.$widget = this._generate($container, this._buildHTML());
    
    var thiz = this;
    
    /* Slider events. */
    this.$knob = this.$widget.find(".slider-knob")
        .mousedown(function(e) { thiz._slideStart(e.pageX, e.pageY); });
    
    /* Slider position click. */
    this.$widget.find(".slider-outer").bind("click." + this.id, function(e) { thiz._sliderClicked(e.pageX, e.pageY); });
    
    /* Value box events. */
    if (this.config.textEntry) this.$input = this.$widget.find(".slider-text input")
        .focusin(formFocusIn)
        .focusout(formFocusOut)
        .change(function() { thiz._handleTextBoxChange($(this).val()); });    
};

Slider.prototype._buildHTML = function() {
    var i, s = (Math.floor((this.config.max - this.config.min) / this.config.scales)),
        html = 
        "<div class='slider-container-" + (this.config.vertical ? "vertical" : "horizontal") + "' style='" + 
                    (this.config.vertical ? "" : "width:" + (this.config.length + 15) + "px;") + "'>" +
            "<div class='label slider-label-" + (this.config.vertical ? "vertical" : "horizontal") + "'>" + this.config.label + ":</div>" +
            "<div class='slider-outer' style='" + (this.config.vertical ? "height" : "width") + ":" + this.config.length + "px'>";
            
    /* Slider scale. */
    html += "<div class='slider-scales slider-scales-" + (this.config.vertical ? "vertical" : "horizontal") + "'>";
    for (i = 0; i <= this.config.scales; i++)
    {
        html += "<div class='slider-scale' style='" + (this.config.vertical ? "top" : "left") + ":" + 
                        (this.config.length / this.config.scales * i) + "px'>" +
                    "<span class='ui-icon ui-icon-arrowthick-1-" + (this.config.vertical ? "w" : "n") + "'></span>" +
                    "<span class='small-range-val slider-scale-value' style='" + (this.config.vertical ? "top:2px;" : "right:6px;") + "'>" + 
                            (this.config.vertical ? this.config.max - s * i : this.config.min + s * i) + "</span>" +
                "</div>";
    }
    html += "</div>";
    
    /* Slider post. */
    html += "<div class='slider-post slider-post-" + (this.config.vertical ? "vertical" : "horizontal") + "'></div>";
    
    /* Slider knob. */
    html += "<div class='slider-knob slider-knob-" + (this.config.vertical ? "vertical" : "horizontal" ) + "'>" +
                "<div class='slider-knob-slice slider-knob-back'></div>";
    
    for (i = 0; i < 9; i++)
    {
        html +=     "<div class='slider-knob-slice slider-knob-slice-" + i + "'></div>";
    }
    
    html += "</div>";
    
    html += "</div>";
    
    /* Text box with numeric value. */
    html += this.config.textEntry ?
        "<div class='slider-text slider-text-" + (this.config.vertical ? "vertical" : "horizontal") +
                " saharaform' style='" + (this.config.vertical ? "margin-top:" + (this.config.length + 35) + "px;" : "") + "'>" +
            "<input id='" + this.id + "-text' class='input' type='text' /> " +
            "<span class='units-small slider-units'>" + this.config.units + "</span>" +
        "</div>" :
        "<div class='slider-text-" + (this.config.vertical ? "vertical" : "horizontal") +
                "' style='" + (this.config.vertical ? "margin-top:" + (this.config.length + 20) +"px;" : "") + "'>" +
            this.config.label + 
        "</div>";

    html += "</div>";

    return html;
};

/**
 * Handles a slider position click.
 * 
 * @param {number} x coordinate of mouse
 * @param {number} y coordiante of mouse
 */
Slider.prototype._sliderClicked = function(x, y) {
    if (this.isSliding) return;
    
    var off = this.$widget.find(".slider-outer").offset(),
        p = this.config.vertical ? y - off.top - 7 : x - off.left - 7;
    
    /* Value scaling. */
    this.valueChanged = true;
    this.val = p * (this.config.max - this.config.min) / this.config.length + this.config.min;
    
    /* Range check. */
    if (this.val < this.config.min) this.val = this.config.min;
    if (this.val > this.config.max) this.val = this.config.max;
    
    /* Vertical sliders have the scale inverse to positioning. */
    if (this.config.vertical) this.val = this.config.max + this.config.min - this.val;
    
    /* Update display. */
    this._moveTo();
    if (this.config.textEntry) this.$input.val(Util.zeroPad(this.val, this.config.precision));
    
    /* Send results. */
    this._send();
};

/**
 * Handles slider start.
 * 
 * @param {number} x x coordinate of mouse
 * @param {number} y y coordinate of mouse
 */
Slider.prototype._slideStart = function(x, y) {
    /* State management. */
    this.isSliding = true;
    this.valueChanged = true;
    
    /* Position tracking. */
    this.lastCoordinate = (this.config.vertical ? y : x);
    
    /* Event handlings. */
    var thiz = this;
    $(document)
        .bind('mousemove.' + this.id, function(e) { thiz._slideMove (e.pageX, e.pageY); })
        .bind('mouseup.' + this.id,   function(e) { thiz._slideStop (e.pageX, e.pageY); });
    
    /* Stop double handling. */
    this.$widget.find(".slider-outer").unbind("click." + this.id);
};

/**
 * Handles slider move.
 *  
 * @param {number} x x coordinate of mouse
 * @param {number} y y coordinate of mouse
 */
Slider.prototype._slideMove = function(x, y) {
    if (!this.isSliding) return;
    
    /* Scaling to value. */
    var dist = (this.config.vertical ? y : x) - this.lastCoordinate;
    this.val += (this.config.max - this.config.min) * dist / this.config.length * (this.config.vertical ? -1 : 1);
    
    
    /* Range check. */
    if (this.val < this.config.min) this.val = this.config.min;
    if (this.val > this.config.max) this.val = this.config.max;
    
    /* Display update. */
    if (this.config.textEntry) this.$input.val(Util.zeroPad(this.val, this.config.precision));
    this._moveTo();
    
    /* Position tracking. */
    this.lastCoordinate = (this.config.vertical ? y : x);
};

/**
 * Handles slide stop.
 * 
 * @param {number} x x coordinate of mouse
 * @param {number} y y coordinate of mouse
 */
Slider.prototype._slideStop = function(x, y) {
    if (!this.isSliding) return;
    
    $(document)
        .unbind('mousemove.' + this.id)
        .unbind('mouseup.' + this.id);
    
    this.isSliding = false;
    this._send();
    
    var thiz = this;
    this.$widget.find(".slider-outer").bind("click." + this.id, function(e) { thiz._sliderClicked(e.pageX, e.pageY); });
};
/**
 * Moves the slider to the specified value 
 */
Slider.prototype._moveTo = function() {
    var p = this.val / (this.config.max - this.config.min) * this.config.length - 
            this.config.min / (this.config.max - this.config.min) * this.config.length;
    this.$knob.css(this.config.vertical ? "top" : "left", this.config.vertical ? this.config.length - p : p);
};

/**
 * Handles a value text box change.
 * 
 * @param {number} val new value
 */
Slider.prototype._handleTextBoxChange = function(val) {
    var ttLeft = this.config.vertical ? 60 : this.config.length + 17,
        ttTop  = this.config.vertical ? this.config.length + 82 : 75, n;
    
    this.removeMessages();
    if (!val.match(/^-?\d+\.?\d*$/))
    {
        this.addMessage("Value must be a number.", Widget.MESSAGE_TYPE.error, ttLeft, ttTop, Widget.MESSAGE_INDICATOR.left);
        return;
    }
    
    n = parseFloat(val);
    if (n < this.config.min || n > this.config.max)
    {
        this.addMessage("Value out of range.", Widget.MESSAGE_TYPE.error, ttLeft, ttTop, Widget.MESSAGE_INDICATOR.left);
        return;
    }
    
    this.valueChanged = true;
    this.val = n;
    this._moveTo();
    this._send();  
};

/** 
 * Sends the updated value to the server.
 */
Slider.prototype._send = function() {
    var thiz = this, params = { };
    params[this.config.field] = this.val;
    this._postControl(this.config.action, params,
        function(data) {
            thiz.valueChanged = false;
        }
    );
};

Slider.prototype.consume = function(data) {
    if (!(data[this.config.field] === undefined || data[this.config.field] == this.val || this.valueChanged))
    {
        this.val = data[this.config.field];
        this._moveTo();
        if (this.config.textEntry) this.$input.val(Util.zeroPad(this.val, this.config.precision));
    }
};

/* ============================================================================
 * == LED widget                                                             ==
 * ============================================================================ */

/** 
 * The LED widget displays a binary field with three displayed states, 
 * undefined, on, and off.
 * 
 * @constructor
 * @param {string} id the identifer of widget
 * @param {object} config configuration of widget
 * @config {string} [field] server data variable that is being displayed
 * @config {string} [label] label to display
 * @config {boolean} [ledBelow] whether the LED is below the label (default: false, adjacent to label)
 */
function LED(id, config)
{
    if (!config.field) throw "Option not supplied.";
    
    Widget.call(this, id, config);
    
    /** @private {boolean} The displayed value of the field. */
    this.val = undefined;
}

LED.prototype = new Widget;

LED.prototype.init = function($container) {
    this.$widget = this._generate($container,
        '<div class="led-container led-' + (this.config.ledBelow ? 'below' : 'adjacent') + '">' +
            (this.config.label ? '<label class="led-label">' + this.config.label + 
                    (this.config.ledBelow ? '' : ':') + '</label>' : '') +
            '<div class="led led-novalue"></div>' +
        '</div>'
    );
};

LED.prototype.consume = function(data) {
    if (!(data[this.config.field] === undefined || data[this.config.field] == this.val))
    {
        this.val = data[this.config.field];
        this.$widget.find(".led").removeClass("led-novalue led-on led-off").addClass(this.val ? 'led-on' : 'led-off');
    }
};

/* ============================================================================
 * == LCD widget                                                             ==
 * ============================================================================ */

/** 
 * The LCD widget.
 * 
 * @constructor
 * @param {string} id the identifer of widget
 * @param {object} config configuration of widget
 * @config {string} [field] server data variable that is being displayed
 * @config {string} [label] label to display
 * @config {string} [colorIndicator] displays selected color in the header (optional)
 * @config {string} [units] Unit of measurement used by the LCD
 * @config {number} [length] the length of the LCD container
 * @config {number} [precision] the precision of the value (default: 3)
 */
function LCD(id, config)
{
    if (!config.field) throw "Option not supplied.";

    Widget.call(this, id, config);

    /* Default options. */
    if (this.config.label === undefined) this.config.label = '';
    if (this.config.units === undefined) this.config.units = '';
    if (this.config.length === undefined) this.config.length = 160;
    if (this.config.precision == undefined) this.config.precision = 1;

    /** @private {boolean} The displayed value of the field. */
    this.val = undefined;
}

LCD.prototype = new Widget;

LCD.prototype.init = function($container) {
    this.$widget = this._generate($container,
        '<div class="lcd-container" style="width:' + this.config.length + 'px;">' +
            '<div class="lcd-header">' +
            '<div class="label lcd-label">' + this.config.label +
                '<div class="lcd-units">' + this.config.units + '</div>' +
            '</div>'+
            '</div>' +
            '<div class="lcd-inner">' +
                '<div class="lcd-value">' + (this.val ? this.val : '0.' + ('000000').substring(0, this.config.precision)) +'</div>' +
            '</div>' +
            (this.config.colorIndicator ? '<span class="lcd-color-indicator" style="background:' + this.config.colorIndicator + ';"></span>' : '') +
        '</div>'
    );
};

LCD.prototype.consume = function(data) {
    if (!(data[this.config.field] === undefined || data[this.config.field] == this.val))
    {
        this.val = parseFloat(data[this.config.field].toFixed(this.config.precision));
        this.$widget.find('.lcd-value').html(this.val);
    }
};

/* ============================================================================
 * == Gauge Widget                                                           ==
 * ============================================================================ */

/** 
 * The Gauge widget displays a gauge which displays data to the user, 
 * 
 * @constructor
 * @param {string} id the identifer of widget
 * @param {object} config configuration of widget
 * @config {string} [field] server data variable that is being displayed
 * @config {string} [label] label to display
 * @config {number} [radius] the radius of the gauge in pixels
 * @config {string}  [units] units label to display (optional)
 * @config {string} [border] the color of the gauges border (default #525252)
 * @config {number} [min] the minimum value of the guage (default 0)
 * @config {number} [max] the maximum value of the gauge (default 100)
 * @config {integer} [scales] number of scales to display (default fitted to min, max value)
 * @config {array}  [values] the list of potential values
 */
function Gauge(id, config)
{
    if (!(config.field || config.action || config.values)) throw "Options not supplied."; 

    Widget.call(this, id, config);

    /* Default options. */
    if (this.config.label === undefined) this.config.label = '';
	if (this.config.min === undefined) this.config.min = 0;
    if (this.config.max === undefined) this.config.max = 100;
    if (this.config.radius === undefined) this.config.radius = 75;
	if (this.config.units === undefined) this.config.units = '';
    if (this.config.border === undefined) this.config.border  = '#525252';
	if (this.config.scales === undefined) this.config.scales = 
            this.config.max - this.config.min > 10 ? 10 : this.config.max - this.config.min;

    /** @private {boolean} The selected value. */
    this.val = undefined;
}

Gauge.prototype = new Widget;

Gauge.prototype.init = function($container) {
	var i, x, y, r = this.config.radius;

    this.$widget = this._generate($container,
        (this.config.label ? "<div class='gauge-label'>" + this.config.label + "</div>" : '') +
        "<div class='gauge gauge-outer' style= 'height:" + (this.config.radius ?  this.config.radius * 2 + 'px;': '150px;' ) +
            " width:" + (this.config.radius ?  this.config.radius * 2 + 'px;': '150px;' ) + "'>" +
            "<div class='gauge-border' style='" + (this.config.border ? "border: solid 4px " + this.config.border + "; background:" + this.config.border : '')+ "'></div>" +
            "<div class='gauge-inner'></div>" +
            "<div class='gauge-inner-gloss'></div>" +
            "<div class='gauge-arrow'></div>" +
            "<div class='gauge-center'></div>" +
            "<div class='gauge-units'>" + (this.config.units ? this.config.units : '' ) + "</div>" +
            "<div class='gauge-vals'></div>" +
            "<div class='gauge-output'>00.0</div>" +
        "</div>"
    );

    /* Generates the positions of the points in a range of -160 to 86deg and appends them to the gauge. */
    for (i = 0; i <= this.config.scales; i++)
    {
        x = (r/2 - 5) - (r/2 + 10) * Math.cos(1.41 * Math.PI * i / this.config.scales);
        y = (r/2 - 5) - (r/2 + 10) * Math.sin(1.41 * Math.PI * i / this.config.scales);

        this.$widget.find(".gauge-vals").append(
            "<div class='gauge-val " + (i === this.config.scales ? 'gauge-val-last' : '') +
            "' id='" + this.id + "-" + i + "' " +
            "style='left:" + Math.round(x + (r/1.9)) + "px;top:" + Math.round(y + (r/2)) + "px'>" + (i) + "</div>"
        );
    };

    this.deg = 0;
};

Gauge.prototype.consume = function(data) {
    this.val = data[this.config.field] ? data[this.config.field] : this.val ? this.val : '';
    this.animate();
};

Gauge.prototype.animate = function() {
    /* Converts the value to the ranges ratio (-160 to 86) */
    this.deg = ((((this.config.max - this.val) - this.config.min) * (-160 - 86)) / (this.config.max - this.config.min)) + 86;

	/* Move the gauge arrow to the correct position */
    this.$widget.find('.gauge-arrow').css({
        "-webkit-transform": "rotate(" + this.deg + "deg)",
        "-moz-transform": "rotate(" + this.deg + "deg)",
        '-ms-transform' : 'rotate('+ this.deg +'deg)',
        '-o-transform' : 'rotate('+ this.deg +'deg)',
        "transform": "rotate(" + this.deg + "deg)"
    });

    this.$widget.find(".gauge-output").html(this.val);
};

/* ============================================================================
 * == Linear Gauge widget                                                    ==
 * ============================================================================ */

/** 
 * The Linear Gauge widget displays a gauge which displays data to the user, 
 * 
 * @constructor
 * @param {string} id the identifer of widget
 * @param {object} config configuration of widget
 * @config {string} [field] server data variable that is being displayed
 * @config {string} [label] label to display
 * @config {string}  [units] units label to display (optional)
 * @config {number} [min] the minimum value of the guage (default 0)
 * @config {number} [max] the maximum value of the gauge (default 100)
 * @config {integer} [precision] precision of displayed value (default 1)
 * @config {integer} [scales] number of scales to display (default fitted to min, max value)
 * @config {integer} [size] size of slider in pixels (default 250)
 * @config {boolean} [vertical] whether slider is vertically or horizontally orientated (default true)
 */
function LinearGauge(id, config)
{
    if (!(config.field || config.action || config.values)) throw "Options not supplied."; 

    Widget.call(this, id, config);

    /* Default options. */
    if (this.config.label === undefined) this.config.label = '';
    if (this.config.units === undefined) this.config.units = '';
	if (this.config.min === undefined) this.config.min = 0;
    if (this.config.max === undefined) this.config.max = 100;
    if (this.config.size === undefined) this.config.size = 250;    
	if (this.config.precision === undefined) this.config.precision = 1;
    if (this.config.vertical === undefined) this.config.vertical = true;
	if (this.config.scales === undefined) this.config.scales = 
            this.config.max - this.config.min > 10 ? 10 : this.config.max - this.config.min;

    /** @private {boolean} The selected value. */
    this.val = undefined;
}

LinearGauge.prototype = new Widget;

LinearGauge.prototype.init = function($container) {
    var i, html =
        "<div class='linear-gauge linear-gauge-outer'>" +
            (this.config.label ? "<div class='linear-gauge-label label'>" + this.config.label + "</div>" : '') +
            "<div class='linear-gauge-inner' style= '" + (this.config.vertical ? 'height:' : 'width:') + (this.config.size ?  this.config.size + 'px;': '250px;' ) +
                (this.config.vertical ? 'width:' : 'height:') + (this.config.size ?  Math.round((this.config.size / 5) * 0.7) + 'px;': '35px;' ) + "'>" +
                (!this.config.vertical ? "<div class='linear-gauge-output linear-gauge-output-horizontal'>00.0 <span class='units-small'>" +
                    this.config.units + "</span></div>" : '') +
                "<div class='linear-gauge-gradient " + (this.config.vertical ? 'linear-gauge-gradient-vertical' : '') + "'></div>" +
                "<div class='linear-gauge-arrow " + (this.config.vertical ? 'linear-gauge-arrow-vertical' : '') + "'></div>" +                
                "<div class='linear-gauge-scales" + (this.config.vertical ? '-vertical' : '') + "'>";

                    for (i = 0; i <= this.config.scales; i++)
                    {
                        html+= 
                            "<div class='linear-gauge-scale' style='" + (this.config.vertical ? 'top' : 'background: #000; left') + ":" + 
                            (this.config.size / this.config.scales * i) + "px;'>" +
                            "<div class='small-range-val linear-gauge-values'>" + (this.config.vertical ? + this.config.scales - i : i) + "</div>" +
                            "</div>";
                    };

        html += 
                "</div></div>" +
            (this.config.vertical ? "<div class='linear-gauge-output linear-gauge-output-vertical'>00.0 <span class='linear-gauge-units'>" +
                this.config.units + "</span></div>" : '') +
        "</div>";

    this.$widget = this._generate($container,html);
};

LinearGauge.prototype.consume = function(data) {
    this.val = data[this.config.field] ? data[this.config.field] : this.val ? this.val : '';
    thiz.animate();
};

LinearGauge.prototype.animate = function() {

    /* Convert value to percentage */
	var gaugeVal = Math.round(((this.val - this.config.min) * 100) / (this.config.max - this.config.min) * 100) / 100;

    /* Display the new value */
    if (this.config.vertical)
    {
        this.$widget.find(".linear-gauge-arrow").css("top"),((gaugeVal === 100 ? -99 : -gaugeVal) + '%');
    }
    else
    {
        this.$widget.find(".linear-gauge-arrow").css("left"),((gaugeVal === 100 ? 99 : gaugeVal) + '%');
    }

    this.$widget.find(".linear-gauge-output").html(this.val);	
};

/* ============================================================================
 * == Camera Widget                                                          ==
 * ============================================================================ */

/**
 * The camera widget displays a single camera stream which may have one or more
 * formats.  
 * 
 * @param {string} id camera identifier
 * @param {object} config configuration object
 * @config {string} [title] the camera box title
 * @config {string} [swfParam] data variable that specifies SWF stream URL
 * @config {string} [mjpegParam] data variable that specifies MJPEG stream URL
 * @config {integer} [videoWidth] width of the video stream
 * @config {integer} [videoHeight] height of the video stream
 */
function CameraStream(id, config)
{
    Widget.call(this, id, config);

    /** The list of address for the each of the camera formats. */
    this.urls = {
        swf:   undefined, // Flash format
        mjpeg: undefined  // MJPEG format
    };  
    
    /** @private {boolean} Whether the camera is deployed. */
    this.isDeployed = false;
    
    /** @private {string} Deployed video format. */
    this.deployedFormat = undefined;
    
    /** @private {integer} Deployed video width. */
    this.videoWidth = undefined;
    
    /** @private {integer} Deployed video height. */
    this.videoHeight = undefined;
    
    /** @private {} SWF timer. */
    this.swfTimer = undefined;
    
    this.config.classes.push("camera-stream");
};

CameraStream.prototype = new Widget;

/** @const {string} Cookie which stores the users chosen camera format. */
CameraStream.SELECTED_FORMAT_COOKIE = "camera-format";

CameraStream.prototype.init = function($container) {
    var thiz = this;
    
    /* Reset. */
    this.isDeployed = false;
    this.videoWidth = this.config.videoWidth;
    this.videoHeight = this.config.videoHeight;
    
    this.$widget = this._generate($container, this._buildHTML());

    this.$widget.find('.format-select').find('select').change(function() {
        thiz._undeploy();
        thiz._deploy($(this).val());
    });
    
    /* Loads Metro help window */
    this.$widget.find(".metro-fcheck").click(function() { $('.metro-container').fadeToggle(); });

    /* Restore current format after reinit. */
    if (this.deployedFormat) this._deploy(this.deployedFormat);
};

CameraStream.prototype.consume = function(data) {
    /* Camera streams don't change. */
    if ((this.urls.mjpeg || !this.config.mjpegParam) && (this.urls.swf || !this.config.swfParam)) return;
    
    if (this.config.swfParam && data[this.config.swfParam] != undefined)
    {
        this.urls.swf = decodeURIComponent(data[this.config.swfParam]);
    }
    
    if (this.config.mjpegParam || data[this.config.mjpegParam] != undefined)
    {
        this.urls.mjpeg = decodeURIComponent(data[this.config.mjpegParam]);
    }
    
    if ((this.urls.swf || this.urls.mjpeg) && !this.isDeployed) 
    {
        this._restoreDeploy();
    }
};

/**
 * Restores a stored user chosen format choice, otherwise uses platform deploy
 * to load the most appropriate choice. 
 */
CameraStream.prototype._restoreDeploy = function() {
    var storedChoice = Util.getCookie(CameraStream.SELECTED_FORMAT_COOKIE);
    
    if (storedChoice && this.urls[storedChoice])
    {
        this._deploy(storedChoice);
    }
    else
    {
        this._platformDeploy();
    }
};

/**
 * Deploys a format most appropriate to the platform.
 */
CameraStream.prototype._platformDeploy = function() {
    this._deploy(/Mobile|mobi|Android|android/i.test(navigator.userAgent) ? 'mjpeg' : 'swf');  
};

/**
 * Deploys the specified camera format. 
 * 
 * @param {string} format format to deploy
 */
CameraStream.prototype._deploy = function(format) {
    var html;
    
    switch (format)
    {
    case 'swf':
        html = this._getSwfHtml();
        break;
        
    case 'mjpeg':
        html = this._getMjpegHtml();
        break;
        
    default:
        this._platformDeploy();
        return;
    }
    
    this.isDeployed = true;
    this.$widget.find(".video-player").html(html);
    this.$widget.find("#video-player-select").children(":selected").removeAttr("selected");
    this.$widget.find("#video-player-select > option[value='" + format + "']").attr("selected", "selected");
    Util.setCookie(CameraStream.SELECTED_FORMAT_COOKIE, this.deployedFormat = format);
    
    if (this.deployedFormat == 'swf')
    {
        var thiz = this;
        this.swfTimer = setTimeout(function() {
            if (thiz.deployedFormat == 'swf') thiz._deploy(thiz.deployedFormat);
        }, 360000);
    }
};

/**
 * Removes the currently deployed video from displaying.
 */
CameraStream.prototype._undeploy = function() {
    if (this.deployedFormat == 'mjpeg')
    {
        /* Reports in the wild indicate Firefox may continue to the download 
         * the stream unless the source attribute is cleared. */
        this.$widget.find(".video-player > img").attr("src", "#");
    }

    this.$widget.find(".video-player").empty();
    
    if (this.swfTimer)
    {
        clearTimeout(this.swfTimer);
        this.swfTimer = undefined;
    }
    
    this.isDeployed = false;
};

CameraStream.prototype._buildHTML = function() {
    return (
        '<div class="video-player" style="height:' + this.videoHeight + 'px;width:' + this.videoWidth + 'px">' +
            '<div class="video-placeholder">Please wait...</div>' +
        '</div>' +
        '<div class="metro-container">' +
            'Please click the settings icon found at the bottom right corner of your browser window.' + 
            '<p>(This menu can be accessed by right clicking in the browser window).</p>' +
            '<div class="metro-image metro-image-settings"></div>' +
            '<br /><br />Then select the "View on the desktop" option.' +
            '<div class="metro-image metro-image-desktop"></div>' +
        '</div>' +
        ($.browser.msie && $.browser.version >= 10 && !window.screenTop && !window.screenY ? 
            '<div class="metro-check">' +
                '<img class="metro-icon" src="/uts/coupledtanksnew/images/ie10-icon.png" alt="Using Metro?" />' +
                'Using Metro?' +
            '</div>' : '' ) +
        '<div class="format-select">' +   
            '<select id="video-player-select" class="gradient">' +
                '<option selected="selected" value=" ">Select Format</option>' +
                (this.config.swfParam ? '<option value="swf">SWF</option>' : '') +
                (this.config.mjpegParam ? '<option value="mjpeg">M-JPEG</option>' : '') +
            '</select>' +
        '</div>'
    );
};

/**
 * Gets the HTML to deploy a SWF stream format. 
 * 
 * @return {string} SWF video HTML
 */
CameraStream.prototype._getSwfHtml = function() {
    return (!$.browser.msie ? // Firefox, Chrome, ...
            '<object type="application/x-shockwave-flash" data="' + this.urls.swf + '" ' +
                    'width="' +  this.videoWidth  + '" height="' + this.videoHeight + '">' +
                '<param name="movie" value="' + 'this.urls.swf' + '"/>' +
                '<param name="wmode" value="opaque" />' +
                '<div class="no-flash-container">' +
                    '<div class="no-flash-button">' +
                        '<a href="http://www.adobe.com/go/getflash">' +
                            '<img class="no-flash-image" src="/uts/coupledtanksnew/images/flash-icon.png"' +
                                'alt="Get Adobe Flash player"/>' +
                            '<span class="no-flash-button-text">Video requires Adobe Flash Player</span>' +
                        '</a>' +
                    '</div>' +
                    '<p class="no-flash-substring">If you do not wish to install Adobe flash player ' +
                        'you can try another video format using the drop down box below.</p>' +
                '</div>' +
            '</object>'
        :                  // Internet Explorer
            '<object classid="clsid:d27cdb6e-ae6d-11cf-96b8-444553540000"  width="' + this.videoWidth + 
                    '" height="' + this.videoHeight + '"  id="camera-swf-movie">' +
                '<param name="movie" value="' + this.urls.swf + '" />' +
                '<param name="wmode" value="opaque" />' +
                '<div class="no-flash-container">' +
                    '<div class="no-flash-button">' +
                        '<a href="http://www.adobe.com/go/getflash">' +
                            '<img class="no-flash-image" src="/uts/coupledtanksnew/images/flash-icon.png"' +
                                'alt="Get Adobe Flash player"/>' +
                            '<span class="no-flash-button-text">Video requires Adobe Flash Player</span>' +
                        '</a>' +
                    '</div>' +
                    '<p class="no-flash-substring">If you do not wish to install Adobe flash player ' +
                        'you can try another video format using the drop down box below.</p>' +
                '</div>' +
            '</object>'
        );
};

/**
 * Gets the HTML to deploy a MJPEG stream.
 * 
 * @param {string} MJPEG video HTML
 */
CameraStream.prototype._getMjpegHtml = function() {
    return (!$.browser.msie ? // Firefox, Chrome, ...
             '<img style="width:' + this.videoWidth + 'px;height:' + this.videoHeight + 'px" ' +
                        'src="' + this.urls.mjpeg + '?' + new Date().getTime() + ' alt="&nbsp;" />'
         :                 // Internet Explorer
             '<applet code="com.charliemouse.cambozola.Viewer" archive="/applets/cambozola.jar" ' + 
                    'width="' + this.videoWidth + '" height="' + this.videoHeight + '">' +
                '<param name="url" value="' + this.urls.mjpeg + '"/>' +
                '<param name="accessories" value="none"/>' +
            '</applet>'
        );
};

/** @const {integer} Difference between widget width and video width. */
CameraStream.VID_WIDTH_DIFF = 8;

/** @const {integer} Difference between widget height and video height. */
CameraStream.VID_HEIGHT_DIFF = 72;

CameraStream.prototype.resized = function(width, height) {
    if (this.isDeployed) this._undeploy();
    
    this.$widget.find(".video-player").css({
       width: width - CameraStream.VID_WIDTH_DIFF,
       height: height - CameraStream.VID_HEIGHT_DIFF
    });
    this.$widget.css("padding-bottom","0.8%");
};

CameraStream.prototype.resizeStopped = function(width, height) {
    this.videoWidth = width - CameraStream.VID_WIDTH_DIFF;
    this.videoHeight = height - CameraStream.VID_HEIGHT_DIFF;
    
    this._deploy(this.currentFormat);
};

CameraStream.prototype.destroy = function() {
    if (this.isDeployed) this._undeploy();
    Widget.prototype.destroy.call(this);
};

/**
 * Shades the Camera widget which hides the widget contents only showing the title.
 *
 * @param {Function} callback callback invoked after the shade animation has completed
 */
CameraStream.prototype.toggleWindowShade = function(callback) {
    Widget.prototype.toggleWindowShade.call(this, callback);
    
    if (this.window.shaded) this._undeploy();
    else this._deploy(this.deployedFormat);
};

/* ============================================================================
 * == Image                                                                  ==
 * ============================================================================ */

/**
 * An image to display.
 * 
 * @param {String} id image identifier
 * @param {Object} config configuration object
 * @config {String] [image] image path
 * @config {String} [alt] alt value
 */
function Image(id, config) 
{
    Widget.call(this, id, config);
    
    if (this.config.alt === undefined) this.config.alt = '';
}

Image.prototype = new Widget;

Image.prototype.init = function($container) {
    this._generate($container, 
            "<img src='" + this.config.image + "' alt='" + this.config.alt + "' />");
};


/* ============================================================================
 * == Data Logging Manager                                                   ==
 * ============================================================================ */

/**
 * The data logging widget allows the enabling and disabling of data logging
 * and selection of data files to download.
 * <br />
 * The fields this widget expects (which may be namespaced) to determine logging
 * state are:
 * <ul>
 *  <li>is-logging - Whether logging is occuring.</li>
 *  <li>log-duration - If logging, the number of seconds that the file has been
 *  logging.</li>
 *  <li>log-files - List of log files. That have been generated.</li>
 * </ul>
 * 
 * @param {String} id widget identifier
 * @param {Object} config configuration object
 * @config {String} [fieldNS] namespace of logging fields  
 */
function DataLogging(id, config)
{
    Widget.call(this, id, config);
    
    if (this.config.title === undefined) this.config.title = 'Logging';
    
    /** @type {boolean} Whether a log is currently running. */
    this.isLogging = undefined;
    
    /** @type {boolean} Whether a control action has been requested. */
    this.isControlled = false;
    
    /** @type {int} The duration of the current log file. */
    this.duration = undefined;
    
    /** @type {object} The list of files that have been logged. */
    this.files = undefined;

    /** @type {int} Number of files. */
    this.fileCount = 0;
    
    /** @type {object} The current file being logged to. */
    this.currentFile = undefined;
}
DataLogging.prototype = new Widget;

DataLogging.prototype.init = function($container) {
    /* Clear to force UI redraw. */
    this.files = this.isLogging = this.duration = undefined;
    this.isControlled = false;
    this.fileCount = 0;

    /* Draw UI. */
    this.$widget = this._generate($container, this.buildHTML());

    /* Event handlers. */
    var thiz = this;
    this.$widget.find(".switch").click(function() { thiz.toggleLogging(); });
    
    /* Check we can download files. */
    setTimeout(function() { thiz.pollSessionFiles(); }, 2000);
};

DataLogging.prototype.buildHTML = function() {
    return (
        "<div class='data-controls'>" +
        "   <div class='data-enable-line data-control-line data-logger-blur'>" + 
        "       <label for='" + this.id + "-data-enable'>Logging: </label>" +  
        "       <div id='" + this.id + "-data-enable' class='switch'>" +
        "           <div class='switch-animated switch-slide'></div>" +
        "       </div>" +
        "       <div class='data-duration'></div>" +
        "       <div style='clear:both'></div>" +
        "   </div>" + 
        "   <div class='data-format-line data-control-line data-logger-blur'>" +
        "       <label for='" + this.id + "-data-format'>Format: </label>" +  
        "       <div class='data-format-outer'>" +
        "          <select class='data-format'>" +
        "               <option value='CSV'>CSV</option>" +
        "               <option value='XLSX'>XLSX</option>" +
        "               <option value='XLS'>XLS</option>" +
        "          </select>" +
        "       </div>" +
        "      <div style='clear:both'></div>" +
        "   </div>" +
        "</div>" +
        "<div class='data-files'>" +
        "   <div class='data-list-placeholder'>" +
        "       Please wait..." +
        "   </div>" +
        "</div>"
    );
};

/**
 * Toggle between logging and not logging.
 */
DataLogging.prototype.toggleLogging = function() {
    /* We do not currently have a consistent state with the server so we will
     * stop any changes until the state is consistent. */
    if (this.isLogging === undefined) return;
    
    var thiz = this;
    this.isControlled = true;
    this._postControl(
        "logging", 
        {
            enable: !this.isLogging,
            format: this.$widget.find(".data-format :selected").val()
        }, 
        function(data) { thiz.isControlled = false; thiz.consume(data); }
    );
    
    if (this.currentFile) this.currentFile.isLogging = false;
    this.isLogging = !this.isLogging;
    this.$widget.find(".data-controls .switch div").toggleClass("switch-on");
};

DataLogging.prototype.consume = function(data) {
    if (typeof data['is-logging'] != "undefined" && data['is-logging'] !== this.isLogging && !this.controlled)
    {
        if (this.isLogging === undefined) 
        {
            /* Clear first load state. */
            this.$widget.find(".data-controls .data-logger-blur").removeClass("data-logger-blur");
        }
        
        if (this.isLogging = data['is-logging'])
        {
            this.$widget.find(".data-enable div").addClass("on");
            
        }
        else
        {
            this.$widget.find(".data-enable div").removeClass("on");
            
            if (this.currentFile)
            {
                this.currentFile.isLogging = false;
                this.currentFile = null;
            }
        }
    }
    
    if (typeof data['log-duration'] != "undefined" && data['log-duration'] != this.duration)
    {
        this.duration = data['log-duration'];
        this.$widget.find(".data-duration").html(this.duration > 0 ? this.duration + "s" : "");
    }
    
    if (typeof data['log-files'] != "undefined" && $.isArray(data['log-files']))
    {
        if (this.files === undefined)
        {
            /* First load. */
            if (data['log-files'].length == 0 ||
                    (data['log-files'].length == 1 && data['log-files'][0] == "")) // Crap, but error in JSON generation server side 
            {
                this.$widget.find(".data-list-placeholder").html("No files.");
            }

            this.files = { };
        }
                
        var i = 0, files = data['log-files'], f;
        
        /* Files may have some leading and trailing whitespace which may interfere with
         * sorting, so this is being removed. */
        for (i in files) files[i] = Util.trim(files[i]);
        
        /* The files are named with a timestamp in the format YYYYMMDD_hhmmss.<format>
         * so a direct lexographical sort will correctly sort the files from earliest 
         * to latest. */
        files.sort();
        
        for (i in files)
        {
            if ((f = files[i]) != "" && typeof this.files[f] == "undefined")
            {
                if (this.files)
                
                this.files[f] = {
                    name: f,
                    time: f.substring(f.indexOf('_') + 1, f.indexOf('.')),
                    format: f.substring(f.indexOf('.') + 1).toUpperCase(),
                    path: undefined,
                    isLogging: this.isLogging && i == files.length - 1 
                };
                
                if (this.files[f].isLogging) 
                {
                    this.currentFile = this.files[f];
                    
                    if (this.files[f].format != this.$widget.find(".data-format :selected").val())
                    {
                        /* Update the UI to reflect to current logging format. */
                        this.$widget.find(".data-format :selected").removeAttr("selected");
                        this.$widget.find(".data-format option[value='" + this.files[f].format + "']")
                                .attr("selected", "selected");
                    }
                }

                this.files[f].hour = this.files[f].time.substring(0, 2);
                this.files[f].min = this.files[f].time.substring(2, 4);
                this.files[f].sec = this.files[f].time.substring(4);
                
                if (this.fileCount++ == 0) this.$widget.find(".data-files").html("<ul class='data-files-list'></ul>");
                this.$widget.find(".data-files-list").prepend(
                        "<li id='file-" + this.files[f].time + "'>" + 
                            "<a href='#'>" +
                                "<span class='data-icon data-icon-" + this.files[f].format + "'></span>" +
                                "From: " + this.files[f].hour + ":" + this.files[f].min + ":" + this.files[f].sec +
                            "</a>" +
                        "</li>");
//                this.resized(this.$widget.width(), this.$widget.height());
            }
        }
    }
};

DataLogging.prototype.resized = function(width, height) {
    this.$widget.children(".window-content")
        .css("height", height - 53)
        .children($(".data-files-list").css("height", height - 120));
    
    this.$widget.css("height", "auto");
};

/**
 * Polls the files in the users home directory.
 */
DataLogging.prototype.pollSessionFiles = function() {
    var thiz = this;
    $.get(
        "/home/listsession",
        null,
        function(resp) {
            thiz.checkDownloadable(resp);
            setTimeout(function() { thiz.pollSessionFiles(); }, 30000);
        }
    );
};

/**
 * Checks whether we can download a file. To be able to download a file, the  
 * file must be no longer being logged to and it must be listed in the users
 * home directory contents.
 * 
 * @param {object} sessionFiles list of session files
 */
DataLogging.prototype.checkDownloadable = function(sessionFiles) {
    if (!this.files) return;
    
    var f = 0;
    for (f in sessionFiles) 
    {
        if (this.files[f] && !this.files[f].path && !this.files[f].isLogging)
        {
            /* File is avaliable for download, so the download can be made active. */
            this.files[f].path = sessionFiles[f];
            this.$widget.find("#file-" + this.files[f].time)
                .addClass("data-file-downloadable")
                .children("a")
                    .attr("href", "/home/download" + this.files[f].path)
                    .attr("target", "_blank");
        }
    }
};

DataLogging.prototype.destroy = function() {
    Widget.prototype.destroy.call(this);
    
    if (this.filePollHandle)
    {
        clearTimeout(this.filePollHandle);
        this.filePollHandle = null;
    }
};

/* ============================================================================
 * == Window Manager                                                         ==
 * ============================================================================ */

/**
 * The window manager is the outer container of the page holding all windowed
 * widgets. As well as the container, widget tracking it adds window management
 * persistance and restoration.
 * 
 * @param {string} id page identifier
 * @param {object} config configuration object
 * @config {boolean} [windowToggle] whether windows can be toggled on or off (default off)
 */
function WindowManager(id, config)
{
    Container.call(this, id, config);

    /** @private {WindowToggle} Window toggle list. */
    this.windowToggler = this.config.windowToggle ? new WindowToggler(this) : null;
    
    /** @private {object} Widget destroy functions. */
    this.destroyers = { };
}

WindowManager.prototype = new Container;

WindowManager.prototype.init = function($anchor) {
    var i = 0, w, thiz = this;
    
    /* Set the default windowing strategy if no explicit options have been set. */
    for (i in this.config.widgets)
    {
        w = this.config.widgets[i].config;
        if (w.closeable === undefined) w.closeable = this.config.windowToggle;
        if (w.windowed === undefined) w.windowed = true;
        if (w.draggable === undefined) w.draggable = true;
        if (w.shadeable === undefined) w.shadeable = true;
        if (w.expandable === undefined) w.expandable = true;
        if (w.resizable === undefined) w.resizable = true;
    }
    
    Container.prototype.init.call(this, $anchor);
    if (this.windowToggler) this.windowToggler.init($anchor);
    
    for (i in this.widgets)
    {
        /* We need to intercept window closes so we can track and store 
         * window closes. */
        w = this.widgets[i];
        this.destroyers[w.id] = w.destroy;
        w.destroy = function() {
            thiz.states[this.id] = false;
            thiz.widgets[this.id].window.shown = false;
            thiz.widgets[this.id]._storeState();
            if (thiz.windowToggler) thiz.windowToggler.setSwitch(this.id, false);
            
            thiz.destroyers[this.id].call(this);
        };
    }
};

WindowManager.prototype.toggleEvent = function(id, visible) {
    Container.prototype.toggleEvent.call(this, id, visible);
    
    this.widgets[id].window.shown = visible;
    this.widgets[id]._storeState();
};

/**
 * Resets the display, puting the contents back to their default positions.
 */
WindowManager.prototype.reset = function() {
    var i = 0;
    
    for (i in this.widgets) 
    {
        this.widgets[i].destroy();
        this.widgets[i].window = { };
        this.widgets[i]._storeState();
        
        this.states[i] = true;
        this.widgets[i].init(this.$contentBox);
    }
};

/* ============================================================================
 * == Window Toggler                                                         ==
 * ============================================================================ */

/**
 * List of windows that may be toggled to be on or off.
 * 
 * @param {Container} page outer page container
 */
function WindowToggler(page)
{   /** @private {Contnainer} Toggle list container. */
    this.page = page;
}

WindowToggler.prototype.init = function($container) {
    var i = 0, w, s, widgets = [ ], thiz = this;
    
    for (i in this.page.getWidgets())
    {
        w = this.page.getWidget(i);
        
        s = new Switch(w.id + "-toggle", {
           field: w.id,
           action: "none",
           label: w.config.title,
           vertical: false,
           width: 145
        });
        widgets.push(s);
        
        s._clicked = function() {
            /* When clicked the displayed state of the widget is toggled. */
            this.value = !this.value;
            thiz.page.toggleEvent(this.config.field, this.value);
            this._setDisplay(this.value);
        };
    }
    
    widgets.push(s = new Button("page-reset-button", {
        label: "Reset",
        action: "Reset",
    }));
    
    s._clicked = function() {
        thiz.page.reset();
        for (i in widgets) widgets[i]._setDisplay(widgets[i].value = true);
    };

    this.container = new Container("widget-toggle-list", {
        windowed: true,
        title: "Display",
        closeable: false,
        expandable: false,
        shadeable: true,
        expandable: false,
        draggable: false,
        resizable: false,
        left: 589,
        top: -41,
        widgets: widgets,
        
        layout: new BoxLayout({
           vertical: true,
           padding: 10
        })
    });
    
    this.container._loadState();
    this.container.init($container);
    
    /* Always starts shaded. */
    this.container.window.shaded = false; // This is being toggled in the next call
    this.container.toggleWindowShade();
    
    /* Set the switch state. */
    widgets.pop();
    for (i in widgets)
    {
        widgets[i]._setDisplay(widgets[i].value = this.page.getWidget(widgets[i].config.field).window.shown);
    }
};

/**
 * Sets the state of a toggle switch.
 * 
 * @param {string} id identifier of window whose switch is being set
 * @param {boolean} state whether the switch is on or off
 */
WindowToggler.prototype.setSwitch = function(id, state) {
    var w = this.container.getWidget(id + "-toggle");
    w._setDisplay(w.value = state);
};

/* ============================================================================
 * == Global Error Widget                                                    ==
 * ============================================================================ */

/**
 * Display an error overlay on the page.
 */
function GlobalError() 
{
	Widget.call(this, 'global-error-overlay', { });
	
	/** @private {jQuery} Parent container. */
	this.$container = undefined;
	
	/** @private {String} Displayed error message. */
	this.error = '';
}

GlobalError.prototype = new Widget;

GlobalError.prototype.init = function($container) {
    this.$container = $container ? $container : $("#rigscriptcontainer");
    
    this.$widget = this.$container.append(
    	"<div id='global-error' class='global-error-overlay'>" +
            "<div class='global-error-container'>" +
		        "<span class='ui-icon ui-icon-alert global-error-icon'></span>" +
		        "<span class='global-error-heading'>Alert!</span>" +
		        "<span class='window-close ui-icon ui-icon-close global-error-close'></span>" +
                "<p class='global-error-message'>This web page has encountered an error. This may be " +
                "because you are no longer connected to the internet. To resolve this error, first " +
                "check your internet connection, then refresh this page.<br/><br/>" +
                "If further assistance is required, please use the 'Contact Support' button to the " +
                "right of the page.</p>" +
                "<p class='global-error-log'>" + this.error + "</p>" +
            "</div>" +
        "</div>"
    ).children().last();

    /* Add a error class to widget boxes. */
    this.$container.find(".window-wrapper, .tab-wrapper").addClass("global-error-blur");
    
    var thiz = this;
    this.$widget.find(".window-close").click(function() { thiz.destroy(); });
    
    $(document).bind("keydown.global-error", function(e) {
        if (e.keyCode == 27) thiz.destroy();
    });
};

/**
 * Returns the error message string currently displayed.
 * 
 * @returns {String} error message
 */
GlobalError.prototype.getError = function() {
    return this.error;
};

/**
 * Displays the specified error message. 
 * 
 * @param {String} error message to display. 
 */
GlobalError.prototype.displayError = function(error) {
    if (this.error != error)
    {
        /* Clear previous display. */
        if (this.$container) this.destroy();
        
        this.error = error;
        this.init();
    }
};

/**
 * Clears displaying an error message.
 */
GlobalError.prototype.clearError = function() {
    this.error = null;
    this.destroy();
};

GlobalError.prototype.destroy = function() {
    $(document).unbind("keydown.global-error");
    this.$container.find(".window-wrapper, .tab-wrapper").removeClass("global-error-blur");
    this.$container = null;
    Widget.prototype.destroy.call(this);
};

/* ============================================================================ 
 * == Utility functions namespace                                            ==
 * ============================================================================ */

/** 
 * Utility namespace
 */
function Util() { };

/**
 * Gets the value of the specified cookie. 
 * 
 * @static
 * @param {string} cookie the cookie to find the value of
 * @return {mixed} cookies value or false if not found
 */
Util.getCookie = function(cookie) {
    if (!Globals.COOKIE_PREFIX) throw "Cookie prefix not set";
    cookie = Globals.COOKIE_PREFIX + '-' + cookie;
    
    var pos = document.cookie.indexOf(cookie), end = document.cookie.indexOf(';', pos + 1);
    if (end < 0) end = document.cookie.length;
    return pos >= 0 ? document.cookie.substring(pos + cookie.length + 1, end) : false;
};

/**
 * Sets a cookie for this interface.
 * 
 * @static
 * @param {string} cookie name of cookie to set
 * @param {string} value value of cookie to set
 */
Util.setCookie = function(cookie, value) {
    if (!Globals.COOKIE_PREFIX) throw "Cookie prefix not set";
    document.cookie = Globals.COOKIE_PREFIX + '-' + cookie + '=' + value + ';path=/;max-age=' + (60 * 60 * 24 * 365);
};

/**
 * Rounds of a number to a specified number of significant figures.
 * 
 * @static
 * @param {number} num number to round
 * @param {int} places significant figures
 * @returns {number} number to return
 */
Util.round = function(num, places) {
    return Math.round(num * Math.pow(10, places)) / Math.pow(10, places);
};

/**
 * Adds '0' characters to a number so it correctly displays the specified 
 * decimal point characters.
 * 
 * @static
 * @param {number} num number to pad
 * @param {int} places significant figures
 * @returns {string} padded string
 */
Util.zeroPad = function(num, places) {
    var r = '' + Util.round(num, places);

    if (places > 0)
    {
        if (r.indexOf('.') == -1) r += '.';
        while (r.length - r.indexOf('.') < places + 1) r += '0';
    }

    return r;
};

/**
 * Trims leading and trailing whitespace from a string.
 * 
 * @static
 * @param {string} s the string to trim
 * @return {string} the trimmed string
 */
Util.trim = function(s) {
    return s.trim ? s.trim() : s.replace(/^\s+|\s+$/g);
};

/**
 * Gets a canvas element with an appropriate fallback for IE6 to IE8 which do
 * not natively support canvas.
 * 
 * @static
 * @param {string} id the ID of the element
 * @param {integer} width the width of the canvas element
 * @param {integer} height the height of the canvas element
 * @return {object} canvas element or appropriate fallback
 */
Util.getCanvas = function(id, width, height) {
    var canvas = document.createElement("canvas");
    canvas.setAttribute("id", id);
    canvas.setAttribute("width", width);
    canvas.setAttribute("height", height);

    if (typeof G_vmlCanvasManager != "undefined")
    {
        /* Hack to get canvas setup on IE6 to 8 which don't support canvas
         * natively. */
        G_vmlCanvasManager.initElement(canvas);
    }

    return canvas;
};

/**
 * Determines the number of elements of an object.
 * 
 * @static
 * @param {object} o object to determine size
 * @return {integer} number of elements in an object
 */
Util.sizeOf = function(o) {
    var i = 0, c = 0;
    for (i in o) c++;
    return c;
};<|MERGE_RESOLUTION|>--- conflicted
+++ resolved
@@ -3569,16 +3569,7 @@
             thiz._setValue(val);
         }
     }, 100);
-<<<<<<< HEAD
-}
-=======
-
-    /* Display min/max classes if val is at range limit. */
-    val <= this.config.min ? this.$widget.find('.spinner-down').addClass("spinner-min") :'';
-    val >= this.config.max ? this.$widget.find('.spinner-up').addClass("spinner-max") :'';
-    this.val = val;
-};
->>>>>>> adadc847
+};
 
 /**
  * Handles a value text box change.
