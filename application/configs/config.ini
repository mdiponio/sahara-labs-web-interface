[production]

; =============================================================================
; == Institution                                                             ==
; =============================================================================
; The institution namespace
institution = SAHARANS

; Feedback email address(s). To set more than one address
; append '[]' to the property name.
feedback.address[] = mdiponio@eng.uts.edu.au

; =============================================================================
; == Scheduling Server                                                       ==
; =============================================================================
; Scheduling Server hostname and port name
SchedulingServer.hostname = 127.0.0.1
SchedulingServer.port = 8080

; Whether the WSDL file obtained from the Scheduling Server should be cached.
; The default is to cache the WSDL.
; SOAP.cacheWSDL = true

; Whether to use the WSDL address when requesting to service, or use the
; base address the WSDL was obtained from. The default value is to not
; use the WSDL provided location.
; SOAP.useWSDLLocation = false

; SOAP Request timeout. After this time is elapsed an error is thrown.
; The default is to not set a timeout.
; SOAP.requestTimeout = 20

; =============================================================================
; == Logging                                                                 ==
; =============================================================================
; Logger level (FATAL | ERROR | WARN | INFO | DEBUG)
logger.level = WARN

; The filename to store the log. The file needs to be writeable by the web
; server user.
logger.filename = /var/log/webinterface.log

; =============================================================================
; == Error Messages                                                          ==
; =============================================================================
; Address(s) to send error messages to.
error.address[] = michael.diponio@uts.edu.au

; Whether to disable sending fatal error messages. The default is to send 
; fatal error messages.
error.disableMessages = true

; =============================================================================
; == Site Customisation                                                      ==
; =============================================================================

; Header Infomation

; Left logo which should be your institution, if this is not set the SAHARA 
; Labs "Baobab" icon is used.
; header.logoGraphic = /uts/images/uts.png

; The link the header icon goes to which should be your institution website. By 
; default, this links to the SAHARA Labs Sourceforge site.
; header.logoLink = http://www.uts.edu.au/ 

; Center image.
; header.nameImage = /images/Sahara.png

; Whether to use Labshare branding. This should only be enabled if the site 
; is a partner with Labshare. The default is to not use Labshare branding.
; header.useLabshare = true

; The page title prefix. The default is 'Remote Labs'.
; page.title = 'UTS remotelabs'

; =============================================================================
; == Site Performance                                                        ==
; =============================================================================
; Queue callback interval (seconds, default is 60)
queue.interval = 30

; Session callback interval (seconds, default is 60)
session.interval = 30

; =============================================================================
; == Email Server                                                            ==
; =============================================================================
; Host name of SMTP server to send email to.
; email.smtp = postoffice.example.com

; Information to be shown on the from field of emails.
; email.from.address = donotreply@example.au
; email.from.name = Sahara

; =============================================================================
; == Bookings                                                                ==
; =============================================================================
; Whether to add a timezone selector button. The default is not to add it as  
; the local timezone is automatically detected.
;bookings.addTzButton = false

; The presentation date format. This may be:
;  * B - Big-endian, i.e. yyyy/mm/dd
;  * M - Middle-endian, i.e. mm/dd/yyyy
;  * L - Little-endian, i.e. dd/mm/yyyy
; where 'yyyy' is four digit year, 'mm' is two digit year and 'dd' is two digit 
; day. The default is little-endian.
;bookings.dateFormat = L

; *****************************************************************************
; ** Sahara_Auth Authentication System                                       **
; *****************************************************************************

; =============================================================================
; == Common setup                                                            ==
; =============================================================================
; Whether to use Sahara_Auth
auth.useSahara = true

; Whether to enable Sahara simpleSAMLPHP authentication
auth.useSSO = false

; Whether to enable local authentication
auth.useLocalAuth = true

; (Local) Authentication type chain
<<<<<<< HEAD
; auth.type[] = Succeed    ; No login
; auth.type[] = Ldap       ; LDAP server
; auth.type[] = Database   ; Sahara database 
auth.type[] = Moodle
=======
auth.type[] = Succeed
;auth.type[] = Ldap
;auth.type[] = Database
>>>>>>> d32916d1

; SSO Type
; auth.ssoType = SimpleSAML ; SimpleSAMLPHP authentication application

; Post setup steps.
auth.session[] = SaharaAccount{Moodle}
auth.session[] = UserDetails{Moodle}
; auth.session[] = LdapPermission{Ldap}
auth.session[] = MoodleAuthorise{Moodle}

; Interface information
; auth.ssoIcon = "/auth/aaf_white.png"
; auth.ssoLabel = "AAF"
; auth.ssoHover = "Australian Access Federation login allows you to login with your universities account 
;				 details provided they are a member. This is probably the correct option if you a not a
;				 UTS member."

; auth.localIcon = "/auth/uts.png"
; auth.localLabel = "FEIT"
; auth.localHover = "Faculty of Engineering & IT, University of Technology Sydney login. This is probably
;				   the correct option if a you are a student or staff member of FEIT."

; =============================================================================
; == SimpleSAMLphp setup                                                     ==
; =============================================================================
; SimpleSAMLphp installation location
;simpleSaml.location = /var/simplesamlphp

; SimpleSAMLphp authentication source
;simpleSaml.authSource = default-sp

; Whether to force shared token attribute for user identification
;simpleSaml.shib.forceSharedToken = true;

; Whether to force targeted ID attribute for user identification
;simpleSaml.shib.forceTargetedID = true

; Whether to force HTTPS URLs for generated addresses. This is needed if the 
; web server is failing to detect HTTPS correctly which may occur if the 
; web server is behind a reverse proxy that handles HTTPS.
;simpleSaml.forceHttps = false

; =============================================================================
; == Database setup                                                          ==
; =============================================================================
; Database driver (consult Zend documentation for list of possible drivers).
database.adapter = Pdo_Mysql

; Database server hostname or IP.
database.params.host = 127.0.0.1

; Database name.
database.params.dbname = test_sahara

; Database user's name.
database.params.username = sahara

; Database user's password.
database.params.password = saharapasswd

; Whether database fail-over is enabled. If it is enabled, a list of database
; servers is used and if an error occurs when communicating with one database 
; server, another server in the list is used. 
database.failover.enabled = false

; The location of the file used to store the currently selected database 
; server. This file must be web server writable as it be dynamically configured
; based on fail-over events. This file can be created by the WI provided the
; file location is web server writable.
database.failover.file = /tmp/sahara-db.ini

; The configuration of the fail-over database servers. Each database server
; properties are the intersection of the configured specific server properties
; and the database.params.<param> properties, with the specific server property
; taking precedence.  

; First fail-over server
database.failover.params.db1.dbname = test_sahara

; Second fail-over server
database.failover.params.db2.dbname = sahara     

; Additional database servers.
;database.failover.params.dbX.host = <Database server host>
;database.failover.params.dbX.dbname = <Database server name>
;database.failover.params.dbX.username = <Database server login user name>
;database.failover.params.dbX.password = <Database server login password>

; =============================================================================
; == LDAP setup                                                              ==
; =============================================================================
; LDAP server address.
;ldap.params.host = ldap.example.com

; LDAP bind user's name.
;ldap.params.username = "cn=Directory Manager"

; LDAP bind user's password.
;ldap.params.password = dmpasswd

; LDAP base distingused name of users tree.
;ldap.params.baseDn = "o=UTS"

; Whether to use SSL encrypted transport to communicate with LDAP server.
; ldap.params.useSsl = false

; Whether to use TLS encrypted transport to communicate with LDAP server.
; ldap.params.useStartTls = false

; LDAP account filter format used to find the login users record. 
; ldap.params.accountFilterFormat = "(&(objectClass=posixAccount)(uid=%s))"

; LDAP auth required attributes and values. Leave uncommented to not check for
; any mandatory attributes.
; auth.ldap.objectclass = person

; =============================================================================
; == Moodle Authentication and Authorisation                                 ==
; =============================================================================
; Moodle database driver (consult Zend documentation for list of possible drivers).
moodle.database.adapter = Pdo_Mysql

; Moodle database server hostname or IP.
moodle.database.params.host = 192.168.56.102 

; Moodle database name.
moodle.database.params.dbname = moodle

; Moodle database user's name - requires read access to Moodle database.
moodle.database.params.username = moodle_auth

; Moodle database user's password.
moodle.database.params.password =  moodle_passwd

; Prefix to table names in the Moodle database.
moodle.database.prefix = mdl_

; Password salt Moodle is using to hash passwords, if the hashed password is 
; detected as a MD5 hash. Newer versions of Moodle use crypt(3) passwords, with
; random salts so option is not used in that case.
; moodle.md5_salt = 

; Optional prefix to use for usernames. This is to allow user names to be 
; globally unique 
moodle.username_prefix = moodle_

; List of rules to associate Moodle users with Sahara user classes.
moodle.authorise_rule[] = "catid=foo{Development}"
moodle.authorise_rule[] = "cat=bar*{Development}"
moodle.authorise_rule[] = "catid=sw*{ANDS_Auto}"



; =============================================================================
; == User Details Update                                                     ==
; =============================================================================

; Authentication source records field(s) that store a user's first name. 
userdetails.firstname = firstname

; Authentication source records field(s) that store a user's last name.
userdetails.lastname = lastname

; Authentication source records field(s) that store a user's email address.
userdetails.email = email

; =============================================================================
; == Permission Key Activation                                               ==
; =============================================================================
; Whether to enable permission key system.
permkey.enable = true
permkey.constraint.table[] = shib_users_map
permkey.constraint.Organisation = home_org
permkey.constraint.Affliation = affliation

; *****************************************************************************
; ** Session Elements Configuration                                          **
; *****************************************************************************

; =============================================================================
; == Camera Element (Sahara_Session_Element_Cameras)                         ==
; =============================================================================
; Camera format strings
camera.jpeg = http://<HOST>:<PORT>/stream<NUM>.jpg
camera.mjpeg = http://<HOST>:<PORT>/camera<NUM>.mjpg
camera.mms = mms://<HOST>:<PORT>/stream<NUM>_v_medium.asf
camera.mmsh = mmsh://<HOST>:<PORT>/stream<NUM>_v_medium.asf
camera.httpasf = http://<HOST>:<PORT>/stream<NUM>.asf
camera.flv = http://<HOST>:<PORT>/camera<NUM>.flv
camera.swf = http://<HOST>:<PORT>/camera<NUM>.swf

; Camera format descriptions
cameradesc.httpasf = WMV Format

; =============================================================================
; == Remote Desktop Element (Sahara_Session_Element_RemoteDesktop)           ==
; =============================================================================
; Remote Desktop domain
remotedesktop.domain = REMOTELABS


; Primitive default content-type
primitive.file.mime = text/csv

; =============================================================================
; == Batch configuration                                                     ==
; =============================================================================

; Batch file upload temporary directory (must be web server writeable)
upload.dir = /var/cache/sahara

; Maximum allowed uploaded file size
upload.size = 5MB

; Allowed extensions for uploaded files
upload.extension = "gz,zip,bzip2,bz2,bit"

; =============================================================================
; == ANDS metadata                                                           ==
; =============================================================================

; Mount point for metadata and data storage shared directory.
ands.mountpoint = 

; Mount point user that has permission to read and write in the shared 
; directory.
ands.mountuser = 

; Script that is used in conjuction with 'sudo' to allow contents of the 
; shared directory to be modified.
ands.fileops =<install directory>/docs/ANDS/file-ops.sh

; *****************************************************************************
; ** Development configuration overrides                                     **
; *****************************************************************************

[development : production]

; Stop error messages being sent from errors
error.disableMessages = true
<|MERGE_RESOLUTION|>--- conflicted
+++ resolved
@@ -1,377 +1,371 @@
-[production]
-
-; =============================================================================
-; == Institution                                                             ==
-; =============================================================================
-; The institution namespace
-institution = SAHARANS
-
-; Feedback email address(s). To set more than one address
-; append '[]' to the property name.
-feedback.address[] = mdiponio@eng.uts.edu.au
-
-; =============================================================================
-; == Scheduling Server                                                       ==
-; =============================================================================
-; Scheduling Server hostname and port name
-SchedulingServer.hostname = 127.0.0.1
-SchedulingServer.port = 8080
-
-; Whether the WSDL file obtained from the Scheduling Server should be cached.
-; The default is to cache the WSDL.
-; SOAP.cacheWSDL = true
-
-; Whether to use the WSDL address when requesting to service, or use the
-; base address the WSDL was obtained from. The default value is to not
-; use the WSDL provided location.
-; SOAP.useWSDLLocation = false
-
-; SOAP Request timeout. After this time is elapsed an error is thrown.
-; The default is to not set a timeout.
-; SOAP.requestTimeout = 20
-
-; =============================================================================
-; == Logging                                                                 ==
-; =============================================================================
-; Logger level (FATAL | ERROR | WARN | INFO | DEBUG)
-logger.level = WARN
-
-; The filename to store the log. The file needs to be writeable by the web
-; server user.
-logger.filename = /var/log/webinterface.log
-
-; =============================================================================
-; == Error Messages                                                          ==
-; =============================================================================
-; Address(s) to send error messages to.
-error.address[] = michael.diponio@uts.edu.au
-
-; Whether to disable sending fatal error messages. The default is to send 
-; fatal error messages.
-error.disableMessages = true
-
-; =============================================================================
-; == Site Customisation                                                      ==
-; =============================================================================
-
-; Header Infomation
-
-; Left logo which should be your institution, if this is not set the SAHARA 
-; Labs "Baobab" icon is used.
-; header.logoGraphic = /uts/images/uts.png
-
-; The link the header icon goes to which should be your institution website. By 
-; default, this links to the SAHARA Labs Sourceforge site.
-; header.logoLink = http://www.uts.edu.au/ 
-
-; Center image.
-; header.nameImage = /images/Sahara.png
-
-; Whether to use Labshare branding. This should only be enabled if the site 
-; is a partner with Labshare. The default is to not use Labshare branding.
-; header.useLabshare = true
-
-; The page title prefix. The default is 'Remote Labs'.
-; page.title = 'UTS remotelabs'
-
-; =============================================================================
-; == Site Performance                                                        ==
-; =============================================================================
-; Queue callback interval (seconds, default is 60)
-queue.interval = 30
-
-; Session callback interval (seconds, default is 60)
-session.interval = 30
-
-; =============================================================================
-; == Email Server                                                            ==
-; =============================================================================
-; Host name of SMTP server to send email to.
-; email.smtp = postoffice.example.com
-
-; Information to be shown on the from field of emails.
-; email.from.address = donotreply@example.au
-; email.from.name = Sahara
-
-; =============================================================================
-; == Bookings                                                                ==
-; =============================================================================
-; Whether to add a timezone selector button. The default is not to add it as  
-; the local timezone is automatically detected.
-;bookings.addTzButton = false
-
-; The presentation date format. This may be:
-;  * B - Big-endian, i.e. yyyy/mm/dd
-;  * M - Middle-endian, i.e. mm/dd/yyyy
-;  * L - Little-endian, i.e. dd/mm/yyyy
-; where 'yyyy' is four digit year, 'mm' is two digit year and 'dd' is two digit 
-; day. The default is little-endian.
-;bookings.dateFormat = L
-
-; *****************************************************************************
-; ** Sahara_Auth Authentication System                                       **
-; *****************************************************************************
-
-; =============================================================================
-; == Common setup                                                            ==
-; =============================================================================
-; Whether to use Sahara_Auth
-auth.useSahara = true
-
-; Whether to enable Sahara simpleSAMLPHP authentication
-auth.useSSO = false
-
-; Whether to enable local authentication
-auth.useLocalAuth = true
-
-; (Local) Authentication type chain
-<<<<<<< HEAD
-; auth.type[] = Succeed    ; No login
-; auth.type[] = Ldap       ; LDAP server
-; auth.type[] = Database   ; Sahara database 
-auth.type[] = Moodle
-=======
-auth.type[] = Succeed
-;auth.type[] = Ldap
-;auth.type[] = Database
->>>>>>> d32916d1
-
-; SSO Type
-; auth.ssoType = SimpleSAML ; SimpleSAMLPHP authentication application
-
-; Post setup steps.
-auth.session[] = SaharaAccount{Moodle}
-auth.session[] = UserDetails{Moodle}
-; auth.session[] = LdapPermission{Ldap}
-auth.session[] = MoodleAuthorise{Moodle}
-
-; Interface information
-; auth.ssoIcon = "/auth/aaf_white.png"
-; auth.ssoLabel = "AAF"
-; auth.ssoHover = "Australian Access Federation login allows you to login with your universities account 
-;				 details provided they are a member. This is probably the correct option if you a not a
-;				 UTS member."
-
-; auth.localIcon = "/auth/uts.png"
-; auth.localLabel = "FEIT"
-; auth.localHover = "Faculty of Engineering & IT, University of Technology Sydney login. This is probably
-;				   the correct option if a you are a student or staff member of FEIT."
-
-; =============================================================================
-; == SimpleSAMLphp setup                                                     ==
-; =============================================================================
-; SimpleSAMLphp installation location
-;simpleSaml.location = /var/simplesamlphp
-
-; SimpleSAMLphp authentication source
-;simpleSaml.authSource = default-sp
-
-; Whether to force shared token attribute for user identification
-;simpleSaml.shib.forceSharedToken = true;
-
-; Whether to force targeted ID attribute for user identification
-;simpleSaml.shib.forceTargetedID = true
-
-; Whether to force HTTPS URLs for generated addresses. This is needed if the 
-; web server is failing to detect HTTPS correctly which may occur if the 
-; web server is behind a reverse proxy that handles HTTPS.
-;simpleSaml.forceHttps = false
-
-; =============================================================================
-; == Database setup                                                          ==
-; =============================================================================
-; Database driver (consult Zend documentation for list of possible drivers).
-database.adapter = Pdo_Mysql
-
-; Database server hostname or IP.
-database.params.host = 127.0.0.1
-
-; Database name.
-database.params.dbname = test_sahara
-
-; Database user's name.
-database.params.username = sahara
-
-; Database user's password.
-database.params.password = saharapasswd
-
-; Whether database fail-over is enabled. If it is enabled, a list of database
-; servers is used and if an error occurs when communicating with one database 
-; server, another server in the list is used. 
-database.failover.enabled = false
-
-; The location of the file used to store the currently selected database 
-; server. This file must be web server writable as it be dynamically configured
-; based on fail-over events. This file can be created by the WI provided the
-; file location is web server writable.
-database.failover.file = /tmp/sahara-db.ini
-
-; The configuration of the fail-over database servers. Each database server
-; properties are the intersection of the configured specific server properties
-; and the database.params.<param> properties, with the specific server property
-; taking precedence.  
-
-; First fail-over server
-database.failover.params.db1.dbname = test_sahara
-
-; Second fail-over server
-database.failover.params.db2.dbname = sahara     
-
-; Additional database servers.
-;database.failover.params.dbX.host = <Database server host>
-;database.failover.params.dbX.dbname = <Database server name>
-;database.failover.params.dbX.username = <Database server login user name>
-;database.failover.params.dbX.password = <Database server login password>
-
-; =============================================================================
-; == LDAP setup                                                              ==
-; =============================================================================
-; LDAP server address.
-;ldap.params.host = ldap.example.com
-
-; LDAP bind user's name.
-;ldap.params.username = "cn=Directory Manager"
-
-; LDAP bind user's password.
-;ldap.params.password = dmpasswd
-
-; LDAP base distingused name of users tree.
-;ldap.params.baseDn = "o=UTS"
-
-; Whether to use SSL encrypted transport to communicate with LDAP server.
-; ldap.params.useSsl = false
-
-; Whether to use TLS encrypted transport to communicate with LDAP server.
-; ldap.params.useStartTls = false
-
-; LDAP account filter format used to find the login users record. 
-; ldap.params.accountFilterFormat = "(&(objectClass=posixAccount)(uid=%s))"
-
-; LDAP auth required attributes and values. Leave uncommented to not check for
-; any mandatory attributes.
-; auth.ldap.objectclass = person
-
-; =============================================================================
-; == Moodle Authentication and Authorisation                                 ==
-; =============================================================================
-; Moodle database driver (consult Zend documentation for list of possible drivers).
-moodle.database.adapter = Pdo_Mysql
-
-; Moodle database server hostname or IP.
-moodle.database.params.host = 192.168.56.102 
-
-; Moodle database name.
-moodle.database.params.dbname = moodle
-
-; Moodle database user's name - requires read access to Moodle database.
-moodle.database.params.username = moodle_auth
-
-; Moodle database user's password.
-moodle.database.params.password =  moodle_passwd
-
-; Prefix to table names in the Moodle database.
-moodle.database.prefix = mdl_
-
-; Password salt Moodle is using to hash passwords, if the hashed password is 
-; detected as a MD5 hash. Newer versions of Moodle use crypt(3) passwords, with
-; random salts so option is not used in that case.
-; moodle.md5_salt = 
-
-; Optional prefix to use for usernames. This is to allow user names to be 
-; globally unique 
-moodle.username_prefix = moodle_
-
-; List of rules to associate Moodle users with Sahara user classes.
-moodle.authorise_rule[] = "catid=foo{Development}"
-moodle.authorise_rule[] = "cat=bar*{Development}"
-moodle.authorise_rule[] = "catid=sw*{ANDS_Auto}"
-
-
-
-; =============================================================================
-; == User Details Update                                                     ==
-; =============================================================================
-
-; Authentication source records field(s) that store a user's first name. 
-userdetails.firstname = firstname
-
-; Authentication source records field(s) that store a user's last name.
-userdetails.lastname = lastname
-
-; Authentication source records field(s) that store a user's email address.
-userdetails.email = email
-
-; =============================================================================
-; == Permission Key Activation                                               ==
-; =============================================================================
-; Whether to enable permission key system.
-permkey.enable = true
-permkey.constraint.table[] = shib_users_map
-permkey.constraint.Organisation = home_org
-permkey.constraint.Affliation = affliation
-
-; *****************************************************************************
-; ** Session Elements Configuration                                          **
-; *****************************************************************************
-
-; =============================================================================
-; == Camera Element (Sahara_Session_Element_Cameras)                         ==
-; =============================================================================
-; Camera format strings
-camera.jpeg = http://<HOST>:<PORT>/stream<NUM>.jpg
-camera.mjpeg = http://<HOST>:<PORT>/camera<NUM>.mjpg
-camera.mms = mms://<HOST>:<PORT>/stream<NUM>_v_medium.asf
-camera.mmsh = mmsh://<HOST>:<PORT>/stream<NUM>_v_medium.asf
-camera.httpasf = http://<HOST>:<PORT>/stream<NUM>.asf
-camera.flv = http://<HOST>:<PORT>/camera<NUM>.flv
-camera.swf = http://<HOST>:<PORT>/camera<NUM>.swf
-
-; Camera format descriptions
-cameradesc.httpasf = WMV Format
-
-; =============================================================================
-; == Remote Desktop Element (Sahara_Session_Element_RemoteDesktop)           ==
-; =============================================================================
-; Remote Desktop domain
-remotedesktop.domain = REMOTELABS
-
-
-; Primitive default content-type
-primitive.file.mime = text/csv
-
-; =============================================================================
-; == Batch configuration                                                     ==
-; =============================================================================
-
-; Batch file upload temporary directory (must be web server writeable)
-upload.dir = /var/cache/sahara
-
-; Maximum allowed uploaded file size
-upload.size = 5MB
-
-; Allowed extensions for uploaded files
-upload.extension = "gz,zip,bzip2,bz2,bit"
-
-; =============================================================================
-; == ANDS metadata                                                           ==
-; =============================================================================
-
-; Mount point for metadata and data storage shared directory.
-ands.mountpoint = 
-
-; Mount point user that has permission to read and write in the shared 
-; directory.
-ands.mountuser = 
-
-; Script that is used in conjuction with 'sudo' to allow contents of the 
-; shared directory to be modified.
-ands.fileops =<install directory>/docs/ANDS/file-ops.sh
-
-; *****************************************************************************
-; ** Development configuration overrides                                     **
-; *****************************************************************************
-
-[development : production]
-
-; Stop error messages being sent from errors
-error.disableMessages = true
+[production]
+
+; =============================================================================
+; == Institution                                                             ==
+; =============================================================================
+; The institution namespace
+institution = SAHARANS
+
+; Feedback email address(s). To set more than one address
+; append '[]' to the property name.
+feedback.address[] = mdiponio@eng.uts.edu.au
+
+; =============================================================================
+; == Scheduling Server                                                       ==
+; =============================================================================
+; Scheduling Server hostname and port name
+SchedulingServer.hostname = 127.0.0.1
+SchedulingServer.port = 8080
+
+; Whether the WSDL file obtained from the Scheduling Server should be cached.
+; The default is to cache the WSDL.
+; SOAP.cacheWSDL = true
+
+; Whether to use the WSDL address when requesting to service, or use the
+; base address the WSDL was obtained from. The default value is to not
+; use the WSDL provided location.
+; SOAP.useWSDLLocation = false
+
+; SOAP Request timeout. After this time is elapsed an error is thrown.
+; The default is to not set a timeout.
+; SOAP.requestTimeout = 20
+
+; =============================================================================
+; == Logging                                                                 ==
+; =============================================================================
+; Logger level (FATAL | ERROR | WARN | INFO | DEBUG)
+logger.level = WARN
+
+; The filename to store the log. The file needs to be writeable by the web
+; server user.
+logger.filename = /var/log/webinterface.log
+
+; =============================================================================
+; == Error Messages                                                          ==
+; =============================================================================
+; Address(s) to send error messages to.
+error.address[] = michael.diponio@uts.edu.au
+
+; Whether to disable sending fatal error messages. The default is to send 
+; fatal error messages.
+error.disableMessages = true
+
+; =============================================================================
+; == Site Customisation                                                      ==
+; =============================================================================
+
+; Header Infomation
+
+; Left logo which should be your institution, if this is not set the SAHARA 
+; Labs "Baobab" icon is used.
+; header.logoGraphic = /uts/images/uts.png
+
+; The link the header icon goes to which should be your institution website. By 
+; default, this links to the SAHARA Labs Sourceforge site.
+; header.logoLink = http://www.uts.edu.au/ 
+
+; Center image.
+; header.nameImage = /images/Sahara.png
+
+; Whether to use Labshare branding. This should only be enabled if the site 
+; is a partner with Labshare. The default is to not use Labshare branding.
+; header.useLabshare = true
+
+; The page title prefix. The default is 'Remote Labs'.
+; page.title = 'UTS remotelabs'
+
+; =============================================================================
+; == Site Performance                                                        ==
+; =============================================================================
+; Queue callback interval (seconds, default is 60)
+queue.interval = 30
+
+; Session callback interval (seconds, default is 60)
+session.interval = 30
+
+; =============================================================================
+; == Email Server                                                            ==
+; =============================================================================
+; Host name of SMTP server to send email to.
+; email.smtp = postoffice.example.com
+
+; Information to be shown on the from field of emails.
+; email.from.address = donotreply@example.au
+; email.from.name = Sahara
+
+; =============================================================================
+; == Bookings                                                                ==
+; =============================================================================
+; Whether to add a timezone selector button. The default is not to add it as  
+; the local timezone is automatically detected.
+;bookings.addTzButton = false
+
+; The presentation date format. This may be:
+;  * B - Big-endian, i.e. yyyy/mm/dd
+;  * M - Middle-endian, i.e. mm/dd/yyyy
+;  * L - Little-endian, i.e. dd/mm/yyyy
+; where 'yyyy' is four digit year, 'mm' is two digit year and 'dd' is two digit 
+; day. The default is little-endian.
+;bookings.dateFormat = L
+
+; *****************************************************************************
+; ** Sahara_Auth Authentication System                                       **
+; *****************************************************************************
+
+; =============================================================================
+; == Common setup                                                            ==
+; =============================================================================
+; Whether to use Sahara_Auth
+auth.useSahara = true
+
+; Whether to enable Sahara simpleSAMLPHP authentication
+auth.useSSO = false
+
+; Whether to enable local authentication
+auth.useLocalAuth = true
+
+; (Local) Authentication type chain
+auth.type[] = Succeed
+; auth.type[] = Ldap       ; LDAP server
+; auth.type[] = Database   ; Sahara database 
+; auth.type[] = Moodle
+
+; SSO Type
+; auth.ssoType = SimpleSAML ; SimpleSAMLPHP authentication application
+
+; Post setup steps.
+auth.session[] = SaharaAccount{Moodle}
+auth.session[] = UserDetails{Moodle}
+; auth.session[] = LdapPermission{Ldap}
+auth.session[] = MoodleAuthorise{Moodle}
+
+; Interface information
+; auth.ssoIcon = "/auth/aaf_white.png"
+; auth.ssoLabel = "AAF"
+; auth.ssoHover = "Australian Access Federation login allows you to login with your universities account 
+;				 details provided they are a member. This is probably the correct option if you a not a
+;				 UTS member."
+
+; auth.localIcon = "/auth/uts.png"
+; auth.localLabel = "FEIT"
+; auth.localHover = "Faculty of Engineering & IT, University of Technology Sydney login. This is probably
+;				   the correct option if a you are a student or staff member of FEIT."
+
+; =============================================================================
+; == SimpleSAMLphp setup                                                     ==
+; =============================================================================
+; SimpleSAMLphp installation location
+;simpleSaml.location = /var/simplesamlphp
+
+; SimpleSAMLphp authentication source
+;simpleSaml.authSource = default-sp
+
+; Whether to force shared token attribute for user identification
+;simpleSaml.shib.forceSharedToken = true;
+
+; Whether to force targeted ID attribute for user identification
+;simpleSaml.shib.forceTargetedID = true
+
+; Whether to force HTTPS URLs for generated addresses. This is needed if the 
+; web server is failing to detect HTTPS correctly which may occur if the 
+; web server is behind a reverse proxy that handles HTTPS.
+;simpleSaml.forceHttps = false
+
+; =============================================================================
+; == Database setup                                                          ==
+; =============================================================================
+; Database driver (consult Zend documentation for list of possible drivers).
+database.adapter = Pdo_Mysql
+
+; Database server hostname or IP.
+database.params.host = 127.0.0.1
+
+; Database name.
+database.params.dbname = test_sahara
+
+; Database user's name.
+database.params.username = sahara
+
+; Database user's password.
+database.params.password = saharapasswd
+
+; Whether database fail-over is enabled. If it is enabled, a list of database
+; servers is used and if an error occurs when communicating with one database 
+; server, another server in the list is used. 
+database.failover.enabled = false
+
+; The location of the file used to store the currently selected database 
+; server. This file must be web server writable as it be dynamically configured
+; based on fail-over events. This file can be created by the WI provided the
+; file location is web server writable.
+database.failover.file = /tmp/sahara-db.ini
+
+; The configuration of the fail-over database servers. Each database server
+; properties are the intersection of the configured specific server properties
+; and the database.params.<param> properties, with the specific server property
+; taking precedence.  
+
+; First fail-over server
+database.failover.params.db1.dbname = test_sahara
+
+; Second fail-over server
+database.failover.params.db2.dbname = sahara     
+
+; Additional database servers.
+;database.failover.params.dbX.host = <Database server host>
+;database.failover.params.dbX.dbname = <Database server name>
+;database.failover.params.dbX.username = <Database server login user name>
+;database.failover.params.dbX.password = <Database server login password>
+
+; =============================================================================
+; == LDAP setup                                                              ==
+; =============================================================================
+; LDAP server address.
+;ldap.params.host = ldap.example.com
+
+; LDAP bind user's name.
+;ldap.params.username = "cn=Directory Manager"
+
+; LDAP bind user's password.
+;ldap.params.password = dmpasswd
+
+; LDAP base distingused name of users tree.
+;ldap.params.baseDn = "o=UTS"
+
+; Whether to use SSL encrypted transport to communicate with LDAP server.
+; ldap.params.useSsl = false
+
+; Whether to use TLS encrypted transport to communicate with LDAP server.
+; ldap.params.useStartTls = false
+
+; LDAP account filter format used to find the login users record. 
+; ldap.params.accountFilterFormat = "(&(objectClass=posixAccount)(uid=%s))"
+
+; LDAP auth required attributes and values. Leave uncommented to not check for
+; any mandatory attributes.
+; auth.ldap.objectclass = person
+
+; =============================================================================
+; == Moodle Authentication and Authorisation                                 ==
+; =============================================================================
+; Moodle database driver (consult Zend documentation for list of possible drivers).
+moodle.database.adapter = Pdo_Mysql
+
+; Moodle database server hostname or IP.
+moodle.database.params.host = 192.168.56.102 
+
+; Moodle database name.
+moodle.database.params.dbname = moodle
+
+; Moodle database user's name - requires read access to Moodle database.
+moodle.database.params.username = moodle_auth
+
+; Moodle database user's password.
+moodle.database.params.password =  moodle_passwd
+
+; Prefix to table names in the Moodle database.
+moodle.database.prefix = mdl_
+
+; Password salt Moodle is using to hash passwords, if the hashed password is 
+; detected as a MD5 hash. Newer versions of Moodle use crypt(3) passwords, with
+; random salts so option is not used in that case.
+; moodle.md5_salt = 
+
+; Optional prefix to use for usernames. This is to allow user names to be 
+; globally unique 
+moodle.username_prefix = moodle_
+
+; List of rules to associate Moodle users with Sahara user classes.
+moodle.authorise_rule[] = "catid=foo{Development}"
+moodle.authorise_rule[] = "cat=bar*{Development}"
+moodle.authorise_rule[] = "catid=sw*{ANDS_Auto}"
+
+
+
+; =============================================================================
+; == User Details Update                                                     ==
+; =============================================================================
+
+; Authentication source records field(s) that store a user's first name. 
+userdetails.firstname = firstname
+
+; Authentication source records field(s) that store a user's last name.
+userdetails.lastname = lastname
+
+; Authentication source records field(s) that store a user's email address.
+userdetails.email = email
+
+; =============================================================================
+; == Permission Key Activation                                               ==
+; =============================================================================
+; Whether to enable permission key system.
+permkey.enable = true
+permkey.constraint.table[] = shib_users_map
+permkey.constraint.Organisation = home_org
+permkey.constraint.Affliation = affliation
+
+; *****************************************************************************
+; ** Session Elements Configuration                                          **
+; *****************************************************************************
+
+; =============================================================================
+; == Camera Element (Sahara_Session_Element_Cameras)                         ==
+; =============================================================================
+; Camera format strings
+camera.jpeg = http://<HOST>:<PORT>/stream<NUM>.jpg
+camera.mjpeg = http://<HOST>:<PORT>/camera<NUM>.mjpg
+camera.mms = mms://<HOST>:<PORT>/stream<NUM>_v_medium.asf
+camera.mmsh = mmsh://<HOST>:<PORT>/stream<NUM>_v_medium.asf
+camera.httpasf = http://<HOST>:<PORT>/stream<NUM>.asf
+camera.flv = http://<HOST>:<PORT>/camera<NUM>.flv
+camera.swf = http://<HOST>:<PORT>/camera<NUM>.swf
+
+; Camera format descriptions
+cameradesc.httpasf = WMV Format
+
+; =============================================================================
+; == Remote Desktop Element (Sahara_Session_Element_RemoteDesktop)           ==
+; =============================================================================
+; Remote Desktop domain
+remotedesktop.domain = REMOTELABS
+
+
+; Primitive default content-type
+primitive.file.mime = text/csv
+
+; =============================================================================
+; == Batch configuration                                                     ==
+; =============================================================================
+
+; Batch file upload temporary directory (must be web server writeable)
+upload.dir = /var/cache/sahara
+
+; Maximum allowed uploaded file size
+upload.size = 5MB
+
+; Allowed extensions for uploaded files
+upload.extension = "gz,zip,bzip2,bz2,bit"
+
+; =============================================================================
+; == ANDS metadata                                                           ==
+; =============================================================================
+
+; Mount point for metadata and data storage shared directory.
+ands.mountpoint = 
+
+; Mount point user that has permission to read and write in the shared 
+; directory.
+ands.mountuser = 
+
+; Script that is used in conjuction with 'sudo' to allow contents of the 
+; shared directory to be modified.
+ands.fileops =<install directory>/docs/ANDS/file-ops.sh
+
+; *****************************************************************************
+; ** Development configuration overrides                                     **
+; *****************************************************************************
+
+[development : production]
+
+; Stop error messages being sent from errors
+error.disableMessages = true