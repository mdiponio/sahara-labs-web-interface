<?php
/**
 * SAHARA Web Interface
 *
 * User interface to Sahara Remote Laboratory system.
 *
 * @license See LICENSE in the top level directory for complete license terms.
 *
 * Copyright (c) 2010, University of Technology, Sydney
 * All rights reserved.
 *
 * Redistribution and use in source and binary forms, with or without
 * modification, are permitted provided that the following conditions are met:
 *
 *  * Redistributions of source code must retain the above copyright notice,
 *    this list of conditions and the following disclaimer.
 *  * Redistributions in binary form must reproduce the above copyright
 *    notice, this list of conditions and the following disclaimer in the
 *    documentation and/or other materials provided with the distribution.
 *  * Neither the name of the University of Technology, Sydney nor the names
 *    of its contributors may be used to endorse or promote products derived from
 *    this software without specific prior written permission.
 *
 * THIS SOFTWARE IS PROVIDED BY THE COPYRIGHT HOLDERS AND CONTRIBUTORS "AS IS"
 * AND ANY EXPRESS OR IMPLIED WARRANTIES, INCLUDING, BUT NOT LIMITED TO, THE
 * IMPLIED WARRANTIES OF MERCHANTABILITY AND FITNESS FOR A PARTICULAR PURPOSE ARE
 * DISCLAIMED. IN NO EVENT SHALL THE COPYRIGHT HOLDER OR CONTRIBUTORS BE LIABLE
 * FOR ANY DIRECT, INDIRECT, INCIDENTAL, SPECIAL, EXEMPLARY, OR CONSEQUENTIAL
 * DAMAGES (INCLUDING, BUT NOT LIMITED TO, PROCUREMENT OF SUBSTITUTE GOODS OR
 * SERVICES; LOSS OF USE, DATA, OR PROFITS; OR BUSINESS INTERRUPTION) HOWEVER
 * CAUSED AND ON ANY THEORY OF LIABILITY, WHETHER IN CONTRACT, STRICT LIABILITY,
 * OR TORT (INCLUDING NEGLIGENCE OR OTHERWISE) ARISING IN ANY WAY OUT OF THE USE
 * OF THIS SOFTWARE, EVEN IF ADVISED OF THE POSSIBILITY OF SUCH DAMAGE.
 *
 * @author Michael Diponio (mdiponio)
 * @date 21st March 2010
 */

switch ($this->userRole)
{
    case Sahara_Acl::USER:
    case Sahara_Acl::RESEARCH:
        $menu = array(
<<<<<<< HEAD
            'Research' => array('controller' => 'research', 'action' => 'index'),
=======
>>>>>>> f431c10b
            'Rig Selection' => array('controller' => 'queue', 'action' => 'index'),
            'Existing Reservations' => array('controller' => 'bookings', 'action' => 'existing')
        );
        break;

    case Sahara_Acl::ACADEMIC:
        $menu = array(
            'Rig Selection' => array('controller' => 'queue', 'action' => 'index'),
            'Existing Reservations' => array('controller' => 'bookings', 'action' => 'existing'),
            'Reports' => array('controller' => 'reports', 'action' => 'index')
        );
    	break;

    case Sahara_Acl::ADMIN:
        $menu = array(
            'Rig Administration' => array('controller' => 'admin', 'action' => 'rig'),
            'Rig Selection' => array('controller' => 'queue', 'action' => 'index'),
            'Existing Reservations' => array('controller' => 'bookings', 'action' => 'existing'),
            'Reports' => array('controller' => 'reports', 'action' => 'index')
        );
        break;

    case Sahara_Controller_Action_Acl::PSEUDO_ROLE_QUEUE:
        $menu = array(
            'Queue' => array('controller' => 'queue', 'action' => 'queuing')
        );
        break;

    case Sahara_Controller_Action_Acl::PSEUDO_ROLE_SESSION:
        $menu = array(
            'Session' => array('controller' => 'session', 'action' => 'index')
        );
        break;

    case Sahara_Controller_Action_Acl::PSEUDO_ROLE_BOOKING:
        $menu = array(
            'Reservation' => array('controller' => 'bookings', 'action' => 'waiting')
        );
        break;

    case 'ERROR':
        $menu = array(
            'Login' => array('controller' => 'index', 'action' => 'index')
        );
        break;

    default:
        $menu = array(
        	'Login' => array('controller' => 'index', 'action' => 'index'),
            'Contact Us' => array('controller' => 'info', 'action' => 'contact')
        );
        break;
}

/* Make sure the current controller / action exists otherwise use the first
 * role bar. */
$nbTitle = false;
foreach ($menu as $title => $url)
{
    if ($url['controller'] == $this->controller && $url['action'] == $this->action)
    {
        $nbTitle = $title;
        break;
    }
}

reset($menu);
if (!$nbTitle) $nbTitle = key($menu);
?>

<div class="menu ui-corner-bottom">
	<ol id="menu">
	<?php foreach ($menu as $title => $url): ?>
		<li <?php if ($nbTitle == $title) echo 'value="1"'; ?>>
			<a class="plaina apad <?php if ($nbTitle == $title) echo 'navselected'; ?>" href="<?=$this->url($url, null, true)?>"><?=$title?></a>
		</li>
	<?php endforeach; ?>
	</ol>
	<div id="slide"></div>
</div><|MERGE_RESOLUTION|>--- conflicted
+++ resolved
@@ -39,17 +39,20 @@
 switch ($this->userRole)
 {
     case Sahara_Acl::USER:
-    case Sahara_Acl::RESEARCH:
         $menu = array(
-<<<<<<< HEAD
-            'Research' => array('controller' => 'research', 'action' => 'index'),
-=======
->>>>>>> f431c10b
             'Rig Selection' => array('controller' => 'queue', 'action' => 'index'),
             'Existing Reservations' => array('controller' => 'bookings', 'action' => 'existing')
         );
         break;
-
+        
+    case Sahara_Acl::RESEARCH:
+        $menu = array(
+            'Research Projects' => array('controller' => 'research', 'action' => 'index'),
+            'Rig Selection' => array('controller' => 'queue', 'action' => 'index'),
+            'Existing Reservations' => array('controller' => 'bookings', 'action' => 'existing')
+        );
+        break;
+        
     case Sahara_Acl::ACADEMIC:
         $menu = array(
             'Rig Selection' => array('controller' => 'queue', 'action' => 'index'),
@@ -57,7 +60,7 @@
             'Reports' => array('controller' => 'reports', 'action' => 'index')
         );
     	break;
-
+    	
     case Sahara_Acl::ADMIN:
         $menu = array(
             'Rig Administration' => array('controller' => 'admin', 'action' => 'rig'),
@@ -66,31 +69,31 @@
             'Reports' => array('controller' => 'reports', 'action' => 'index')
         );
         break;
-
+        
     case Sahara_Controller_Action_Acl::PSEUDO_ROLE_QUEUE:
         $menu = array(
             'Queue' => array('controller' => 'queue', 'action' => 'queuing')
         );
         break;
-
+        
     case Sahara_Controller_Action_Acl::PSEUDO_ROLE_SESSION:
         $menu = array(
             'Session' => array('controller' => 'session', 'action' => 'index')
         );
         break;
-
+        
     case Sahara_Controller_Action_Acl::PSEUDO_ROLE_BOOKING:
         $menu = array(
             'Reservation' => array('controller' => 'bookings', 'action' => 'waiting')
         );
         break;
-
+        
     case 'ERROR':
         $menu = array(
             'Login' => array('controller' => 'index', 'action' => 'index')
         );
         break;
-
+        
     default:
         $menu = array(
         	'Login' => array('controller' => 'index', 'action' => 'index'),
